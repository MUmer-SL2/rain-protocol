--- conflicted
+++ resolved
@@ -48,12 +48,8 @@
     "ethereum-waffle": "^3.2.1",
     "ethers": "^5.5.1",
     "ganache-cli": "^6.12.2",
-<<<<<<< HEAD
-    "hardhat": "^2.0.8",
+    "hardhat": "^2.6.8",
     "hardhat-contract-sizer": "^2.1.1",
-=======
-    "hardhat": "^2.6.8",
->>>>>>> 8f1e8cff
     "hardhat-gas-reporter": "^1.0.4",
     "hardhat-preprocessor": "^0.1.4",
     "husky": "^7.0.1",
