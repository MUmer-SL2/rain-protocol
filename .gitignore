--- conflicted
+++ resolved
@@ -7,11 +7,7 @@
 artifacts
 build
 venv
-<<<<<<< HEAD
+bin
 !dist/**/artifacts
 docs/api
-bin
-=======
-bin
-!dist/**/artifacts
->>>>>>> c264feb3
+bin