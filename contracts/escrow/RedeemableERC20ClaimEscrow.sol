// SPDX-License-Identifier: CAL
pragma solidity ^0.8.10;

import {RedeemableERC20} from "../redeemableERC20/RedeemableERC20.sol";
import "@openzeppelin/contracts/utils/math/Math.sol";
import {IERC20} from "@openzeppelin/contracts/token/ERC20/IERC20.sol";
import "@openzeppelin/contracts/token/ERC20/utils/SafeERC20.sol";
import "./SaleEscrow.sol";

/// Escrow contract for ERC20 tokens to be deposited and withdrawn against
/// redeemableERC20 tokens from a specific `Sale`.
///
/// When some token is deposited the running total of that token against the
/// trust is incremented by the deposited amount. When some `redeemableERC20`
/// token holder calls `withdraw` they are sent the full balance they have not
/// previously claimed, multiplied by their fraction of the redeemable token
/// supply that they currently hold. As redeemable tokens are frozen after
/// distribution there are no issues with holders manipulating withdrawals by
/// transferring tokens to claim multiple times.
///
/// As redeemable tokens can be burned it is possible for the total supply to
/// decrease over time, which naively would result in claims being larger
/// retroactively (prorata increases beyond what can be paid).
///
/// For example:
/// - Alice and Bob hold 50 rTKN each, 100 total supply
/// - 100 TKN is deposited
/// - Alice withdraws 50% of 100 TKN => alice holds 50 TKN escrow holds 50 TKN
/// - Alice burns her 50 rTKN
/// - Bob attempts to withdraw his 50 rTKN which is now 100% of supply
/// - Escrow tries to pay 100% of 100 TKN deposited and fails as the escrow
///   only holds 50 TKN (alice + bob = 150%).
///
/// To avoid the escrow allowing more withdrawals than deposits we include the
/// total rTKN supply in the key of each deposit mapping, and include it in the
/// emmitted event. Alice and Bob must read the events offchain and make a
/// withdrawal relative to the rTKN supply as it was at deposit time. Many
/// deposits can be made under a single rTKN supply and will all combine to a
/// single withdrawal but deposits made across different supplies will require
/// multiple withdrawals.
///
/// Alice or Bob could burn their tokens before withdrawing and would simply
/// withdraw zero or only some of the deposited TKN. This hurts them
/// individually, so they SHOULD check their indexer for claimable assets in
/// the escrow before considering a burn. But neither of them can cause the
/// other to be able to withdraw more or less relative to the supply as it was
/// at the time of TKN being deposited, or to trick the escrow into overpaying
/// more TKN than was deposited under a given `Sale`.
///
/// A griefer could attempt to flood the escrow with many dust deposits under
/// many different supplies in an attempt to confuse alice/bob. They are free
/// to filter out events in their indexer that come from an unknown depositor
/// or fall below some dust value threshold.
///
/// Tokens may also exit the escrow as an `undeposit` call where the depositor
/// receives back the tokens they deposited. As above the depositor must
/// provide the rTKN supply from `deposit` time in order to `undeposit`.
///
/// As `withdraw` and `undeposit` both represent claims on the same tokens they
/// are mutually exclusive outcomes, hence the need for an escrow. The escrow
/// will process `withdraw` only if the `Sale` is reporting a complete and
/// successful raise. Similarly `undeposit` will only return tokens after the
/// `Sale` completes and reports failure. While the `Sale` is in active
/// distribution neither `withdraw` or `undeposit` will move tokens. This is
/// necessary in part because it is only safe to calculate entitlements once
/// the redeemable tokens are fully distributed and frozen.
///
/// Because much of the redeemable token supply will never be sold, and then
/// burned, `depositPending` MUST be called rather than `deposit` while the
/// raise is active. When the raise completes anon can call `sweepPending`
/// which will calculate and emit a `Deposit` event for a useful `supply`.
///
/// Any supported ERC20 token can be deposited at any time BUT ONLY under a
/// `Sale` contract that is the child of the `TrustFactory` that the escrow
/// is deployed for. `TrustEscrow` is used to prevent a `Sale` from changing
/// the pass/fail outcome once it is known due to a bug/attempt to double
/// spend escrow funds.
///
/// This mechanism is very similar to the native burn mechanism on
/// `redeemableERC20` itself under `redeem` but without requiring any tokens to
/// be burned in the process. Users can claim the same token many times safely,
/// simply receiving 0 tokens if there is nothing left to claim.
///
/// This does NOT support rebase/elastic token _balance_ mechanisms on the
/// escrowed token as the escrow has no way to track deposits/withdrawals other
/// than 1:1 conservation of input/output. For example, if 100 tokens are
/// deposited under two different trusts and then that token rebases all
/// balances to half, there will be 50 tokens in the escrow but the escrow will
/// attempt transfers up to 100 tokens between the two trusts. Essentially the
/// first 50 tokens will send and the next 50 tokens will fail because the
/// trust literally doesn't have 100 tokens at that point.
///
/// Elastic _supply_ tokens are supported as every token to be withdrawn must
/// be first deposited, with the caveat that if some mechanism can
/// mint/burn/transfer tokens out from under the escrow contract directly, this
/// will break internal accounting much like the rebase situation.
///
/// Using a real-world example, stETH from LIDO would be NOT be supported as
/// the balance changes every day to reflect incoming ETH from validators, but
/// wstETH IS supported as balances remain static while the underlying assets
/// per unit of wstETH increase each day. This is of course exactly why wstETH
/// was created in the first place.
///
/// Every escrowed token has a separate space in the deposited/withdrawn
/// mappings so that some broken/malicious/hacked token that leads to incorrect
/// token movement in/out of the escrow cannot impact other tokens, even for
/// the same trust and redeemable.
contract RedeemableERC20ClaimEscrow is SaleEscrow {
    using Math for uint256;
    using SafeERC20 for IERC20;

    /// Emitted for every successful pending deposit.
    event PendingDeposit(
        /// Anon `msg.sender` depositing the token.
        address sender,
        /// `Sale` contract deposit is under.
        address trust,
        /// Redeemable token that can claim this deposit.
        /// Implicitly snapshots the redeemable so malicious `Trust` cannot
        /// redirect funds later.
        address redeemable,
        /// `IERC20` token being deposited.
        address token,
        /// Amount of token deposited.
        uint256 amount
    );

    /// Emitted for every successful deposit.
    event Deposit(
        /// Anon `msg.sender` who originally deposited the token.
        /// May NOT be the current `msg.sender` in the case of a pending sweep.
        address depositor,
        /// `Sale` contract deposit is under.
        address trust,
        /// Redeemable token that can claim this deposit.
        address redeemable,
        /// `IERC20` token being deposited.
        address token,
        /// rTKN supply at moment of deposit.
        uint256 supply,
        /// Amount of token deposited.
        uint256 amount
    );

    /// Emitted for every successful undeposit.
    event Undeposit(
        /// Anon `msg.sender` undepositing the token.
        address sender,
        /// `Sale` contract undeposit is from.
        address trust,
        /// `IERC20` token being undeposited.
        address token,
        /// rTKN supply at moment of deposit.
        uint256 supply,
        /// Amount of token undeposited.
        uint256 amount
    );

    /// Emitted for every successful withdrawal.
    event Withdraw(
        /// Anon `msg.sender` withdrawing the token.
        address withdrawer,
        /// `Sale` contract withdrawal is from.
        address trust,
        /// Redeemable token used to withdraw.
        address redeemable,
        /// `IERC20` token being withdrawn.
        address token,
        /// rTKN supply at moment of deposit.
        uint256 supply,
        /// Amount of token withdrawn.
        uint256 amount
    );

    /// Every time an address calls `withdraw` their withdrawals increases to
    /// match the current `totalDeposits` for that trust/token combination.
    /// The token amount they actually receive is only their prorata share of
    /// that deposited balance. The prorata scaling calculation happens inline
    /// within the `withdraw` function.
    /// trust => withdrawn token =>  rTKN supply => withdrawer => amount
    // solhint-disable-next-line max-line-length
    mapping(address => mapping(address => mapping(uint256 => mapping(address => uint256))))
        internal withdrawals;

    /// Deposits during an active raise are desirable to trustlessly prove to
    /// raise participants that they will in fact be able to access the TKN
    /// after the raise succeeds. Deposits during the pending stage are set
    /// aside with no rTKN supply mapping, to be swept into a real deposit by
    /// anon once the raise completes.
    mapping(address => mapping(address => mapping(address => uint256)))
        internal pendingDeposits;

    /// Every time an address calls `deposit` their deposited trust/token
    /// combination is increased. If they call `undeposit` when the raise has
    /// failed they will receive the full amount they deposited back. Every
    /// depositor must call `undeposit` for themselves.
    /// trust => deposited token => depositor => rTKN supply => amount
    // solhint-disable-next-line max-line-length
    mapping(address => mapping(address => mapping(address => mapping(uint256 => uint256))))
        internal deposits;

    /// Every time an address calls `deposit` the amount is added to that
    /// trust/token/supply combination. This increase becomes the
    /// "high water mark" that withdrawals move up to with each `withdraw`
    /// call.
    /// trust => deposited token => rTKN supply => amount
    mapping(address => mapping(address => mapping(uint256 => uint256)))
        internal totalDeposits;

    /// Redundant tracking of deposits withdrawn.
    /// Counts aggregate deposits down as users withdraw, while their own
    /// individual withdrawal counters count up.
    /// Guards against buggy/malicious redeemable tokens that don't correctly
    /// freeze their balances, hence opening up double spends.
    /// trust => deposited token => rTKN supply => amount
    mapping(address => mapping(address => mapping(uint256 => uint256)))
        internal remainingDeposits;

    /// Depositor can set aside tokens during pending raise status to be swept
    /// into a real deposit later.
    /// The problem with doing a normal deposit while the raise is still active
    /// is that the `Sale` will burn all unsold tokens when the raise ends. If
    /// we captured the token supply mid-raise then many deposited TKN would
    /// be allocated to unsold rTKN. Instead we set aside TKN so that raise
    /// participants can be sure that they will be claimable upon raise success
    /// but they remain unbound to any rTKN supply until `sweepPending` is
    /// called.
    /// `depositPending` is a one-way function, there is no way to `undeposit`
    /// until after the raise fails. Strongly recommended that depositors do
    /// NOT call `depositPending` until raise starts, so they know it will also
    /// end.
    /// @param sale_ The `Sale` to assign this deposit to.
    /// @param token_ The `IERC20` token to deposit to the escrow.
    /// @param amount_ The amount of token to despoit. Requires depositor has
    /// approved at least this amount to succeed.
    function depositPending(
<<<<<<< HEAD
        address sale_,
        IERC20 token_,
        uint256 amount_
    ) external {
        require(amount_ > 0, "ZERO_DEPOSIT");
        require(
            getEscrowStatus(ISale(sale_)) == EscrowStatus.Pending,
            "NOT_PENDING"
        );
        pendingDeposits[address(sale_)][address(token_)][msg.sender] += amount_;

        emit PendingDeposit(
            msg.sender,
            address(sale_),
            address(token_),
            amount_
        );
=======
        address trust_,
        address token_,
        uint256 amount_
    ) external {
        require(amount_ > 0, "ZERO_DEPOSIT");
        require(escrowStatus(trust_) == EscrowStatus.Pending, "NOT_PENDING");
        pendingDeposits[trust_][token_][msg.sender] += amount_;
        // Important to snapshot the token from the trust here so it can't be
        // changed later by the trust.
        address redeemable_ = token(trust_);

        emit PendingDeposit(msg.sender, trust_, redeemable_, token_, amount_);
>>>>>>> d90af97f

        IERC20(token_).safeTransferFrom(msg.sender, address(this), amount_);
    }

    /// Internal accounting for a deposit.
    /// Identical for both a direct deposit and sweeping a pending deposit.
    function registerDeposit(
<<<<<<< HEAD
        address sale_,
=======
        address trust_,
>>>>>>> d90af97f
        address token_,
        address depositor_,
        uint256 amount_
    ) private {
<<<<<<< HEAD
        require(
            getEscrowStatus(ISale(sale_)) > EscrowStatus.Pending,
            "PENDING"
        );
        require(amount_ > 0, "ZERO_DEPOSIT");

        uint256 supply_ = IERC20(ISale(sale_).token()).totalSupply();

        deposits[address(sale_)][token_][depositor_][supply_] += amount_;
        totalDeposits[address(sale_)][token_][supply_] += amount_;
        remainingDeposits[address(sale_)][token_][supply_] += amount_;

        emit Deposit(
            depositor_,
            address(sale_),
            address(token_),
            supply_,
            amount_
        );
=======
        require(escrowStatus(trust_) > EscrowStatus.Pending, "PENDING");
        require(amount_ > 0, "ZERO_DEPOSIT");

        address redeemable_ = token(trust_);
        uint256 supply_ = IERC20(redeemable_).totalSupply();

        deposits[trust_][token_][depositor_][supply_] += amount_;
        totalDeposits[trust_][token_][supply_] += amount_;
        remainingDeposits[trust_][token_][supply_] += amount_;

        emit Deposit(depositor_, trust_, redeemable_, token_, supply_, amount_);
>>>>>>> d90af97f
    }

    /// Anon can convert any existing pending deposit to a deposit with known
    /// rTKN supply once the escrow has moved out of pending status.
    /// As `sweepPending` is anon callable, raise participants know that the
    /// depositor cannot later prevent a sweep, and depositor knows that raise
    /// participants cannot prevent a sweep. As per normal deposits, the output
    /// of swept tokens depends on success/fail state allowing `undeposit` or
    /// `withdraw` to be called subsequently.
    /// Partial sweeps are NOT supported, to avoid griefers splitting a deposit
    /// across many different `supply_` values.
    function sweepPending(
<<<<<<< HEAD
        address sale_,
        address token_,
        address depositor_
    ) external {
        uint256 amount_ = pendingDeposits[address(sale_)][token_][depositor_];
        delete pendingDeposits[address(sale_)][token_][depositor_];
        registerDeposit(sale_, token_, depositor_, amount_);
=======
        address trust_,
        address token_,
        address depositor_
    ) external {
        uint256 amount_ = pendingDeposits[trust_][token_][depositor_];
        delete pendingDeposits[trust_][token_][depositor_];
        registerDeposit(trust_, token_, depositor_, amount_);
>>>>>>> d90af97f
    }

    /// Any address can deposit any amount of its own `IERC20` under a `Sale`.
    /// The `Sale` MUST be a child of the trusted factory.
    /// The deposit will be accounted for under both the depositor individually
    /// and the trust in aggregate. The aggregate value is used by `withdraw`
    /// and the individual value by `undeposit`.
    /// The depositor is responsible for approving the token for this contract.
    /// `deposit` is disabled when the distribution fails; only `undeposit` is
    /// allowed in case of a fail. Multiple `deposit` calls before and after a
    /// success result are supported. If a depositor deposits when a raise has
    /// failed they will need to undeposit it again manually.
    /// Delegated `deposit` is not supported. Every depositor is directly
    /// responsible for every `deposit`.
    /// WARNING: As `undeposit` can only be called when the `Sale` reports
    /// failure, `deposit` should only be called when the caller is sure the
    /// `Sale` will reach a clear success/fail status. For example, when a
    /// `Sale` has not yet been seeded it may never even start the raise so
    /// depositing at this point is dangerous. If the `Sale` never starts the
    /// raise it will never fail the raise either.
    /// @param sale_ The `Sale` to assign this deposit to.
    /// @param token_ The `IERC20` token to deposit to the escrow.
    /// @param amount_ The amount of token to deposit. Requires depositor has
    /// approved at least this amount to succeed.
    function deposit(
<<<<<<< HEAD
        address sale_,
        IERC20 token_,
        uint256 amount_
    ) external {
        registerDeposit(sale_, address(token_), msg.sender, amount_);
        token_.safeTransferFrom(msg.sender, address(this), amount_);
=======
        address trust_,
        address token_,
        uint256 amount_
    ) external {
        registerDeposit(trust_, token_, msg.sender, amount_);
        IERC20(token_).safeTransferFrom(msg.sender, address(this), amount_);
>>>>>>> d90af97f
    }

    /// The inverse of `deposit`.
    /// In the case of a failed distribution the depositors can claim back any
    /// tokens they deposited in the escrow.
    /// Ideally the distribution is a success and this does not need to be
    /// called but it is important that we can walk back deposits and try again
    /// for some future raise if needed.
    /// Delegated `undeposit` is not supported, only the depositor can wind
    /// back their original deposit.
    /// `amount_` must be non-zero.
    /// If several tokens have been deposited against a given trust for the
    /// depositor then each token must be individually undeposited. There is
    /// no onchain tracking or bulk processing for the depositor, they are
    /// expected to know what they have previously deposited and if/when to
    /// process an `undeposit`.
    /// @param sale_ The `Sale` to undeposit from.
    /// @param token_ The token to undeposit.
    function undeposit(
<<<<<<< HEAD
        address sale_,
        IERC20 token_,
        uint256 supply_,
        uint256 amount_
    ) external {
        // Can only undeposit when the `Sale` reports failure.
        require(getEscrowStatus(ISale(sale_)) == EscrowStatus.Fail, "NOT_FAIL");
        require(amount_ > 0, "ZERO_AMOUNT");

        deposits[address(sale_)][address(token_)][msg.sender][
            supply_
        ] -= amount_;
        // Guard against outputs exceeding inputs.
        // Last undeposit gets a gas refund.
        totalDeposits[address(sale_)][address(token_)][supply_] -= amount_;
        remainingDeposits[address(sale_)][address(token_)][supply_] -= amount_;

        emit Undeposit(
            msg.sender,
            address(sale_),
            address(token_),
            supply_,
            amount_
        );
=======
        address trust_,
        address token_,
        uint256 supply_,
        uint256 amount_
    ) external {
        // Can only undeposit when the `Trust` reports failure.
        require(escrowStatus(trust_) == EscrowStatus.Fail, "NOT_FAIL");
        require(amount_ > 0, "ZERO_AMOUNT");

        deposits[trust_][token_][msg.sender][supply_] -= amount_;
        // Guard against outputs exceeding inputs.
        // Last undeposit gets a gas refund.
        totalDeposits[trust_][token_][supply_] -= amount_;
        remainingDeposits[trust_][token_][supply_] -= amount_;

        emit Undeposit(msg.sender, trust_, token_, supply_, amount_);
>>>>>>> d90af97f

        IERC20(token_).safeTransfer(msg.sender, amount_);
    }

    /// The successful handover of a `deposit` to a recipient.
    /// When a redeemable token distribution is successful the redeemable token
    /// holders are automatically and immediately eligible to `withdraw` any
    /// and all tokens previously deposited against the relevant `Sale`.
    /// The `withdraw` can only happen if/when the relevant `Sale` reaches the
    /// success distribution status.
    /// Delegated `withdraw` is NOT supported. Every redeemable token holder is
    /// directly responsible for being aware of and calling `withdraw`.
    /// If a redeemable token holder calls `redeem` they also burn their claim
    /// on any tokens held in escrow so they MUST first call `withdraw` THEN
    /// `redeem`.
    /// It is expected that the redeemable token holder knows about the tokens
    /// that they will be withdrawing. This information is NOT tracked onchain
    /// or exposed for bulk processing.
    /// Partial `withdraw` is not supported, all tokens allocated to the caller
    /// are withdrawn`. 0 amount withdrawal is an error, if the prorata share
    /// of the token being claimed is small enough to round down to 0 then the
    /// withdraw will revert.
    /// Multiple withdrawals across multiple deposits is supported and is
    /// equivalent to a single withdraw after all relevant deposits.
    /// @param sale_ The trust to `withdraw` against.
    /// @param token_ The token to `withdraw`.
    function withdraw(
<<<<<<< HEAD
        address sale_,
        IERC20 token_,
        uint256 supply_
    ) external {
        // Can only withdraw when the `Sale` reports success.
        require(
            getEscrowStatus(ISale(sale_)) == EscrowStatus.Success,
            "NOT_SUCCESS"
        );

        uint256 totalDeposited_ = totalDeposits[address(sale_)][
            address(token_)
        ][supply_];
        uint256 withdrawn_ = withdrawals[address(sale_)][address(token_)][
            supply_
        ][msg.sender];

        RedeemableERC20 redeemable_ = RedeemableERC20(ISale(sale_).token());

        withdrawals[address(sale_)][address(token_)][supply_][
            msg.sender
        ] = totalDeposited_;
=======
        address trust_,
        address token_,
        uint256 supply_
    ) external {
        // Can only withdraw when the `Trust` reports success.
        require(escrowStatus(trust_) == EscrowStatus.Success, "NOT_SUCCESS");

        uint256 totalDeposited_ = totalDeposits[trust_][token_][supply_];
        uint256 withdrawn_ = withdrawals[trust_][token_][supply_][msg.sender];

        RedeemableERC20 redeemable_ = RedeemableERC20(token(trust_));

        withdrawals[trust_][token_][supply_][msg.sender] = totalDeposited_;
>>>>>>> d90af97f

        //solhint-disable-next-line max-line-length
        uint256 amount_ = (// Underflow MUST error here (should not be possible).
        (totalDeposited_ - withdrawn_) *
            // prorata share of `msg.sender`'s current balance vs. supply
            // as at the time deposit was made. If nobody burns they will
            // all get a share rounded down by integer division. 100 split
            // 3 ways will be 33 tokens each, leaving 1 TKN as escrow dust,
            // for example. If someone burns before withdrawing they will
            // receive less, so 0/33/33 from 100 with 34 TKN as escrow
            // dust, for example.
            redeemable_.balanceOf(msg.sender)) / supply_;

        // Guard against outputs exceeding inputs.
<<<<<<< HEAD
        remainingDeposits[address(sale_)][address(token_)][supply_] -= amount_;
=======
        // For example a malicious `Trust` could report a `redeemable_` token
        // that does NOT freeze balances. In this case token holders can double
        // spend their withdrawals by simply shuffling the same token around
        // between accounts.
        remainingDeposits[trust_][token_][supply_] -= amount_;
>>>>>>> d90af97f

        require(amount_ > 0, "ZERO_WITHDRAW");
        emit Withdraw(
            msg.sender,
<<<<<<< HEAD
            address(sale_),
            address(token_),
=======
            trust_,
            address(redeemable_),
            token_,
>>>>>>> d90af97f
            supply_,
            amount_
        );
        IERC20(token_).safeTransfer(msg.sender, amount_);
    }
}<|MERGE_RESOLUTION|>--- conflicted
+++ resolved
@@ -234,38 +234,18 @@
     /// @param amount_ The amount of token to despoit. Requires depositor has
     /// approved at least this amount to succeed.
     function depositPending(
-<<<<<<< HEAD
-        address sale_,
-        IERC20 token_,
+        address sale_,
+        address token_,
         uint256 amount_
     ) external {
         require(amount_ > 0, "ZERO_DEPOSIT");
-        require(
-            getEscrowStatus(ISale(sale_)) == EscrowStatus.Pending,
-            "NOT_PENDING"
-        );
-        pendingDeposits[address(sale_)][address(token_)][msg.sender] += amount_;
-
-        emit PendingDeposit(
-            msg.sender,
-            address(sale_),
-            address(token_),
-            amount_
-        );
-=======
-        address trust_,
-        address token_,
-        uint256 amount_
-    ) external {
-        require(amount_ > 0, "ZERO_DEPOSIT");
-        require(escrowStatus(trust_) == EscrowStatus.Pending, "NOT_PENDING");
-        pendingDeposits[trust_][token_][msg.sender] += amount_;
+        require(escrowStatus(sale_) == EscrowStatus.Pending, "NOT_PENDING");
+        pendingDeposits[sale_][token_][msg.sender] += amount_;
         // Important to snapshot the token from the trust here so it can't be
         // changed later by the trust.
-        address redeemable_ = token(trust_);
-
-        emit PendingDeposit(msg.sender, trust_, redeemable_, token_, amount_);
->>>>>>> d90af97f
+        address redeemable_ = token(sale_);
+
+        emit PendingDeposit(msg.sender, sale_, redeemable_, token_, amount_);
 
         IERC20(token_).safeTransferFrom(msg.sender, address(this), amount_);
     }
@@ -273,48 +253,22 @@
     /// Internal accounting for a deposit.
     /// Identical for both a direct deposit and sweeping a pending deposit.
     function registerDeposit(
-<<<<<<< HEAD
-        address sale_,
-=======
-        address trust_,
->>>>>>> d90af97f
+        address sale_,
         address token_,
         address depositor_,
         uint256 amount_
     ) private {
-<<<<<<< HEAD
-        require(
-            getEscrowStatus(ISale(sale_)) > EscrowStatus.Pending,
-            "PENDING"
-        );
+        require(escrowStatus(sale_) > EscrowStatus.Pending, "PENDING");
         require(amount_ > 0, "ZERO_DEPOSIT");
 
-        uint256 supply_ = IERC20(ISale(sale_).token()).totalSupply();
-
-        deposits[address(sale_)][token_][depositor_][supply_] += amount_;
-        totalDeposits[address(sale_)][token_][supply_] += amount_;
-        remainingDeposits[address(sale_)][token_][supply_] += amount_;
-
-        emit Deposit(
-            depositor_,
-            address(sale_),
-            address(token_),
-            supply_,
-            amount_
-        );
-=======
-        require(escrowStatus(trust_) > EscrowStatus.Pending, "PENDING");
-        require(amount_ > 0, "ZERO_DEPOSIT");
-
-        address redeemable_ = token(trust_);
+        address redeemable_ = token(sale_);
         uint256 supply_ = IERC20(redeemable_).totalSupply();
 
-        deposits[trust_][token_][depositor_][supply_] += amount_;
-        totalDeposits[trust_][token_][supply_] += amount_;
-        remainingDeposits[trust_][token_][supply_] += amount_;
-
-        emit Deposit(depositor_, trust_, redeemable_, token_, supply_, amount_);
->>>>>>> d90af97f
+        deposits[sale_][token_][depositor_][supply_] += amount_;
+        totalDeposits[sale_][token_][supply_] += amount_;
+        remainingDeposits[sale_][token_][supply_] += amount_;
+
+        emit Deposit(depositor_, sale_, redeemable_, token_, supply_, amount_);
     }
 
     /// Anon can convert any existing pending deposit to a deposit with known
@@ -327,23 +281,13 @@
     /// Partial sweeps are NOT supported, to avoid griefers splitting a deposit
     /// across many different `supply_` values.
     function sweepPending(
-<<<<<<< HEAD
         address sale_,
         address token_,
         address depositor_
     ) external {
-        uint256 amount_ = pendingDeposits[address(sale_)][token_][depositor_];
-        delete pendingDeposits[address(sale_)][token_][depositor_];
+        uint256 amount_ = pendingDeposits[sale_][token_][depositor_];
+        delete pendingDeposits[sale_][token_][depositor_];
         registerDeposit(sale_, token_, depositor_, amount_);
-=======
-        address trust_,
-        address token_,
-        address depositor_
-    ) external {
-        uint256 amount_ = pendingDeposits[trust_][token_][depositor_];
-        delete pendingDeposits[trust_][token_][depositor_];
-        registerDeposit(trust_, token_, depositor_, amount_);
->>>>>>> d90af97f
     }
 
     /// Any address can deposit any amount of its own `IERC20` under a `Sale`.
@@ -369,21 +313,12 @@
     /// @param amount_ The amount of token to deposit. Requires depositor has
     /// approved at least this amount to succeed.
     function deposit(
-<<<<<<< HEAD
-        address sale_,
-        IERC20 token_,
+        address sale_,
+        address token_,
         uint256 amount_
     ) external {
-        registerDeposit(sale_, address(token_), msg.sender, amount_);
-        token_.safeTransferFrom(msg.sender, address(this), amount_);
-=======
-        address trust_,
-        address token_,
-        uint256 amount_
-    ) external {
-        registerDeposit(trust_, token_, msg.sender, amount_);
+        registerDeposit(sale_, token_, msg.sender, amount_);
         IERC20(token_).safeTransferFrom(msg.sender, address(this), amount_);
->>>>>>> d90af97f
     }
 
     /// The inverse of `deposit`.
@@ -403,49 +338,22 @@
     /// @param sale_ The `Sale` to undeposit from.
     /// @param token_ The token to undeposit.
     function undeposit(
-<<<<<<< HEAD
-        address sale_,
-        IERC20 token_,
-        uint256 supply_,
-        uint256 amount_
-    ) external {
-        // Can only undeposit when the `Sale` reports failure.
-        require(getEscrowStatus(ISale(sale_)) == EscrowStatus.Fail, "NOT_FAIL");
-        require(amount_ > 0, "ZERO_AMOUNT");
-
-        deposits[address(sale_)][address(token_)][msg.sender][
-            supply_
-        ] -= amount_;
-        // Guard against outputs exceeding inputs.
-        // Last undeposit gets a gas refund.
-        totalDeposits[address(sale_)][address(token_)][supply_] -= amount_;
-        remainingDeposits[address(sale_)][address(token_)][supply_] -= amount_;
-
-        emit Undeposit(
-            msg.sender,
-            address(sale_),
-            address(token_),
-            supply_,
-            amount_
-        );
-=======
-        address trust_,
+        address sale_,
         address token_,
         uint256 supply_,
         uint256 amount_
     ) external {
         // Can only undeposit when the `Trust` reports failure.
-        require(escrowStatus(trust_) == EscrowStatus.Fail, "NOT_FAIL");
+        require(escrowStatus(sale_) == EscrowStatus.Fail, "NOT_FAIL");
         require(amount_ > 0, "ZERO_AMOUNT");
 
-        deposits[trust_][token_][msg.sender][supply_] -= amount_;
+        deposits[sale_][token_][msg.sender][supply_] -= amount_;
         // Guard against outputs exceeding inputs.
         // Last undeposit gets a gas refund.
-        totalDeposits[trust_][token_][supply_] -= amount_;
-        remainingDeposits[trust_][token_][supply_] -= amount_;
-
-        emit Undeposit(msg.sender, trust_, token_, supply_, amount_);
->>>>>>> d90af97f
+        totalDeposits[sale_][token_][supply_] -= amount_;
+        remainingDeposits[sale_][token_][supply_] -= amount_;
+
+        emit Undeposit(msg.sender, sale_, token_, supply_, amount_);
 
         IERC20(token_).safeTransfer(msg.sender, amount_);
     }
@@ -473,44 +381,19 @@
     /// @param sale_ The trust to `withdraw` against.
     /// @param token_ The token to `withdraw`.
     function withdraw(
-<<<<<<< HEAD
-        address sale_,
-        IERC20 token_,
-        uint256 supply_
-    ) external {
-        // Can only withdraw when the `Sale` reports success.
-        require(
-            getEscrowStatus(ISale(sale_)) == EscrowStatus.Success,
-            "NOT_SUCCESS"
-        );
-
-        uint256 totalDeposited_ = totalDeposits[address(sale_)][
-            address(token_)
-        ][supply_];
-        uint256 withdrawn_ = withdrawals[address(sale_)][address(token_)][
-            supply_
-        ][msg.sender];
-
-        RedeemableERC20 redeemable_ = RedeemableERC20(ISale(sale_).token());
-
-        withdrawals[address(sale_)][address(token_)][supply_][
-            msg.sender
-        ] = totalDeposited_;
-=======
-        address trust_,
+        address sale_,
         address token_,
         uint256 supply_
     ) external {
         // Can only withdraw when the `Trust` reports success.
-        require(escrowStatus(trust_) == EscrowStatus.Success, "NOT_SUCCESS");
-
-        uint256 totalDeposited_ = totalDeposits[trust_][token_][supply_];
-        uint256 withdrawn_ = withdrawals[trust_][token_][supply_][msg.sender];
-
-        RedeemableERC20 redeemable_ = RedeemableERC20(token(trust_));
-
-        withdrawals[trust_][token_][supply_][msg.sender] = totalDeposited_;
->>>>>>> d90af97f
+        require(escrowStatus(sale_) == EscrowStatus.Success, "NOT_SUCCESS");
+
+        uint256 totalDeposited_ = totalDeposits[sale_][token_][supply_];
+        uint256 withdrawn_ = withdrawals[sale_][token_][supply_][msg.sender];
+
+        RedeemableERC20 redeemable_ = RedeemableERC20(token(sale_));
+
+        withdrawals[sale_][token_][supply_][msg.sender] = totalDeposited_;
 
         //solhint-disable-next-line max-line-length
         uint256 amount_ = (// Underflow MUST error here (should not be possible).
@@ -525,27 +408,18 @@
             redeemable_.balanceOf(msg.sender)) / supply_;
 
         // Guard against outputs exceeding inputs.
-<<<<<<< HEAD
-        remainingDeposits[address(sale_)][address(token_)][supply_] -= amount_;
-=======
         // For example a malicious `Trust` could report a `redeemable_` token
         // that does NOT freeze balances. In this case token holders can double
         // spend their withdrawals by simply shuffling the same token around
         // between accounts.
-        remainingDeposits[trust_][token_][supply_] -= amount_;
->>>>>>> d90af97f
+        remainingDeposits[sale_][token_][supply_] -= amount_;
 
         require(amount_ > 0, "ZERO_WITHDRAW");
         emit Withdraw(
             msg.sender,
-<<<<<<< HEAD
-            address(sale_),
-            address(token_),
-=======
-            trust_,
+            sale_,
             address(redeemable_),
             token_,
->>>>>>> d90af97f
             supply_,
             amount_
         );
