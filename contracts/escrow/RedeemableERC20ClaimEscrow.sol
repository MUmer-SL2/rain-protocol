// SPDX-License-Identifier: CAL
pragma solidity ^0.8.10;

import {FactoryTruster} from "../factory/FactoryTruster.sol";
import {Trust, DistributionStatus} from "../trust/Trust.sol";
import {RedeemableERC20} from "../redeemableERC20/RedeemableERC20.sol";
import "@openzeppelin/contracts/utils/math/Math.sol";
import {IERC20} from "@openzeppelin/contracts/token/ERC20/IERC20.sol";
import "@openzeppelin/contracts/token/ERC20/utils/SafeERC20.sol";
import "./TrustEscrow.sol";

/// Escrow contract for ERC20 tokens to be deposited and withdrawn against
/// redeemableERC20 tokens from a specific `Trust`.
///
/// When some token is deposited the running total of that token against the
/// trust is incremented by the deposited amount. When some `redeemableERC20`
/// token holder calls `withdraw` they are sent the full balance they have not
/// previously claimed, multiplied by their fraction of the redeemable token
/// supply that they currently hold. As redeemable tokens are frozen after
/// distribution there are no issues with holders manipulating withdrawals by
/// transferring tokens to claim multiple times.
///
/// As redeemable tokens can be burned it is possible for the total supply to
/// decrease over time, which naively would result in claims being larger
/// retroactively (prorata increases beyond what can be paid).
///
/// For example:
/// - Alice and Bob hold 50 rTKN each, 100 total supply
/// - 100 TKN is deposited
/// - Alice withdraws 50% of 100 TKN => alice holds 50 TKN escrow holds 50 TKN
/// - Alice burns her 50 rTKN
/// - Bob attempts to withdraw his 50 rTKN which is now 100% of supply
/// - Escrow tries to pay 100% of 100 TKN deposited and fails as the escrow
///   only holds 50 TKN (alice + bob = 150%).
///
/// To avoid the escrow allowing more withdrawals than deposits we include the
/// total rTKN supply in the key of each deposit mapping, and include it in the
/// emmitted event. Alice and Bob must read the events offchain and make a
/// withdrawal relative to the rTKN supply as it was at deposit time. Many
/// deposits can be made under a single rTKN supply and will all combine to a
/// single withdrawal but deposits made across different supplies will require
/// multiple withdrawals.
///
/// Alice or Bob could burn their tokens before withdrawing and would simply
/// withdraw zero or only some of the deposited TKN. This hurts them
/// individually, so they SHOULD check their indexer for claimable assets in
/// the escrow before considering a burn. But neither of them can cause the
/// other to be able to withdraw more or less relative to the supply as it was
/// at the time of TKN being deposited, or to trick the escrow into overpaying
/// more TKN than was deposited under a given `Trust`.
///
/// A griefer could attempt to flood the escrow with many dust deposits under
/// many different supplies in an attempt to confuse alice/bob. They are free
/// to filter out events in their indexer that come from an unknown depositor
/// or fall below some dust value threshold.
///
/// Tokens may also exit the escrow as an `undeposit` call where the depositor
/// receives back the tokens they deposited. As above the depositor must
/// provide the rTKN supply from `deposit` time in order to `undeposit`.
///
/// As `withdraw` and `undeposit` both represent claims on the same tokens they
/// are mutually exclusive outcomes, hence the need for an escrow. The escrow
/// will process `withdraw` only if the `Trust` is reporting a complete and
/// successful raise. Similarly `undeposit` will only return tokens after the
/// `Trust` completes and reports failure. While the `Trust` is in active
/// distribution neither `withdraw` or `undeposit` will move tokens. This is
/// necessary in part because it is only safe to calculate entitlements once
/// the redeemable tokens are fully distributed and frozen.
///
/// Because much of the redeemable token supply will never be sold, and then
/// burned, `depositPending` MUST be called rather than `deposit` while the
/// raise is active. When the raise completes anon can call `sweepPending`
/// which will calculate and emit a `Deposit` event for a useful `supply`.
///
/// Any supported ERC20 token can be deposited at any time BUT ONLY under a
/// `Trust` contract that is the child of the `TrustFactory` that the escrow
/// is deployed for. `TrustEscrow` is used to prevent a `Trust` from changing
/// the pass/fail outcome once it is known due to a bug/attempt to double
/// spend escrow funds.
///
/// This mechanism is very similar to the native burn mechanism on
/// `redeemableERC20` itself under `redeem` but without requiring any tokens to
/// be burned in the process. Users can claim the same token many times safely,
/// simply receiving 0 tokens if there is nothing left to claim.
///
/// This does NOT support rebase/elastic token _balance_ mechanisms on the
/// escrowed token as the escrow has no way to track deposits/withdrawals other
/// than 1:1 conservation of input/output. For example, if 100 tokens are
/// deposited under two different trusts and then that token rebases all
/// balances to half, there will be 50 tokens in the escrow but the escrow will
/// attempt transfers up to 100 tokens between the two trusts. Essentially the
/// first 50 tokens will send and the next 50 tokens will fail because the
/// trust literally doesn't have 100 tokens at that point.
///
/// Elastic _supply_ tokens are supported as every token to be withdrawn must
/// be first deposited, with the caveat that if some mechanism can
/// mint/burn/transfer tokens out from under the escrow contract directly, this
/// will break internal accounting much like the rebase situation.
///
/// Using a real-world example, stETH from LIDO would be NOT be supported as
/// the balance changes every day to reflect incoming ETH from validators, but
/// wstETH IS supported as balances remain static while the underlying assets
/// per unit of wstETH increase each day. This is of course exactly why wstETH
/// was created in the first place.
///
/// Every escrowed token has a separate space in the deposited/withdrawn
/// mappings so that some broken/malicious/hacked token that leads to incorrect
/// token movement in/out of the escrow cannot impact other tokens, even for
/// the same trust and redeemable.
contract RedeemableERC20ClaimEscrow is TrustEscrow {
    using Math for uint256;
    using SafeERC20 for IERC20;

    /// Emitted for every successful pending deposit.
    event PendingDeposit(
        /// Anon `msg.sender` depositing the token.
        address sender,
        /// `Trust` contract deposit is under.
        address trust,
        /// `IERC20` token being deposited.
        address token,
        /// Amount of token deposited.
        uint256 amount
    );

    /// Emitted for every successful deposit.
    event Deposit(
        /// Anon `msg.sender` who originally deposited the token.
        /// May NOT be the current `msg.sender` in the case of a pending sweep.
        address depositor,
        /// `Trust` contract deposit is under.
        address trust,
        /// `IERC20` token being deposited.
        address token,
        /// rTKN supply at moment of deposit.
        uint256 supply,
        /// Amount of token deposited.
        uint256 amount
    );

    /// Emitted for every successful undeposit.
    event Undeposit(
        /// Anon `msg.sender` undepositing the token.
        address sender,
        /// `Trust` contract undeposit is from.
        address trust,
        /// `IERC20` token being undeposited.
        address token,
        /// rTKN supply at moment of deposit.
        uint256 supply,
        /// Amount of token undeposited.
        uint256 amount
    );

    /// Emitted for every successful withdrawal.
    event Withdraw(
        /// Anon `msg.sender` withdrawing the token.
        address withdrawer,
        /// `Trust` contract withdrawal is from.
        address trust,
        /// `IERC20` token being withdrawn.
        address token,
        /// rTKN supply at moment of deposit.
        uint256 supply,
        /// Amount of token withdrawn.
        uint256 amount
    );

    /// Every time an address calls `withdraw` their withdrawals increases to
    /// match the current `totalDeposits` for that trust/token combination.
    /// The token amount they actually receive is only their prorata share of
    /// that deposited balance. The prorata scaling calculation happens inline
    /// within the `withdraw` function.
    /// trust => withdrawn token =>  rTKN supply => withdrawer => amount
    // solhint-disable-next-line max-line-length
<<<<<<< HEAD
    mapping(address => mapping(address => mapping(uint256 => mapping(address => uint256))))
        private withdrawals;
=======
    mapping(address => mapping(address => mapping(address => mapping(uint256 => uint256))))
        internal withdrawals;
>>>>>>> 5972e90b

    /// Deposits during an active raise are desirable to trustlessly prove to
    /// raise participants that they will in fact be able to access the TKN
    /// after the raise succeeds. Deposits during the pending stage are set
    /// aside with no rTKN supply mapping, to be swept into a real deposit by
    /// anon once the raise completes.
    mapping(address => mapping(address => mapping(address => uint256)))
        internal pendingDeposits;

    /// Every time an address calls `deposit` their deposited trust/token
    /// combination is increased. If they call `undeposit` when the raise has
    /// failed they will receive the full amount they deposited back. Every
    /// depositor must call `undeposit` for themselves.
    /// trust => deposited token => depositor => rTKN supply => amount
    // solhint-disable-next-line max-line-length
    mapping(address => mapping(address => mapping(address => mapping(uint256 => uint256))))
        internal deposits;

    /// Every time an address calls `deposit` the amount is added to that
    /// trust/token/supply combination. This increase becomes the
    /// "high water mark" that withdrawals move up to with each `withdraw`
    /// call.
    /// trust => deposited token => rTKN supply => amount
    mapping(address => mapping(address => mapping(uint256 => uint256)))
<<<<<<< HEAD
        private totalDeposits;
    /// Redundant tracking of deposits withdrawn.
    /// Counts aggregate deposits down as users withdraw, while their own
    /// individual withdrawal counters count up.
    /// NOT strictly required but provides a guard against more token being
    /// withdrawn under a given trust/supply than was ever deposited.
    mapping(address => mapping(address => mapping(uint256 => uint256)))
        private remainingDeposits;
=======
        internal totalDeposits;
>>>>>>> 5972e90b

    /// @param trustFactory_ forwarded to `TrustEscrow` only.
    constructor(address trustFactory_)
        TrustEscrow(trustFactory_)
    // solhint-disable-next-line no-empty-blocks
    {

    }

    /// Depositor can set aside tokens during pending raise status to be swept
    /// into a real deposit later.
    /// The problem with doing a normal deposit while the raise is still active
    /// is that the `Trust` will burn all unsold tokens when the raise ends. If
    /// we captured the token supply mid-raise then many deposited TKN would
    /// be allocated to unsold rTKN. Instead we set aside TKN so that raise
    /// participants can be sure that they will be claimable upon raise success
    /// but they remain unbound to any rTKN supply until `sweepPending` is
    /// called.
    /// `depositPending` is a one-way function, there is no way to `undeposit`
    /// until after the raise fails. Strongly recommended that depositors do
    /// NOT call `depositPending` until raise starts, so they know it will also
    /// end.
    /// @param trust_ The `Trust` to assign this deposit to.
    /// @param token_ The `IERC20` token to deposit to the escrow.
    /// @param amount_ The amount of token to despoit. Requires depositor has
    /// approved at least this amount to succeed.
    function depositPending(
        Trust trust_,
        IERC20 token_,
        uint256 amount_
    ) external onlyTrustedFactoryChild(address(trust_)) {
        require(amount_ > 0, "ZERO_DEPOSIT");
        require(getEscrowStatus(trust_) == EscrowStatus.Pending, "NOT_PENDING");
        pendingDeposits[address(trust_)][address(token_)][
            msg.sender
        ] += amount_;

        emit PendingDeposit(
            msg.sender,
            address(trust_),
            address(token_),
            amount_
        );

        token_.safeTransferFrom(msg.sender, address(this), amount_);
    }

    /// Internal accounting for a deposit.
    /// Identical for both a direct deposit and sweeping a pending deposit.
    function registerDeposit(
        Trust trust_,
        address token_,
        address depositor_,
        uint256 amount_
    ) private {
        require(getEscrowStatus(trust_) > EscrowStatus.Pending, "PENDING");
        require(amount_ > 0, "ZERO_DEPOSIT");

        uint256 supply_ = trust_.token().totalSupply();

        deposits[address(trust_)][token_][depositor_][supply_] += amount_;
        totalDeposits[address(trust_)][token_][supply_] += amount_;
        remainingDeposits[address(trust_)][token_][supply_] += amount_;

        emit Deposit(
            depositor_,
            address(trust_),
            address(token_),
            supply_,
            amount_
        );
    }

    /// Anon can convert any existing pending deposit to a deposit with known
    /// rTKN supply once the escrow has moved out of pending status.
    /// As `sweepPending` is anon callable, raise participants know that the
    /// depositor cannot later prevent a sweep, and depositor knows that raise
    /// participants cannot prevent a sweep. As per normal deposits, the output
    /// of swept tokens depends on success/fail state allowing `undeposit` or
    /// `withdraw` to be called subsequently.
    /// Partial sweeps are NOT supported, to avoid griefers splitting a deposit
    /// across many different `supply_` values.
    function sweepPending(
        Trust trust_,
        address token_,
        address depositor_
    ) external onlyTrustedFactoryChild(address(trust_)) {
        uint256 amount_ = pendingDeposits[address(trust_)][token_][depositor_];
        delete pendingDeposits[address(trust_)][token_][depositor_];
        registerDeposit(trust_, token_, depositor_, amount_);
    }

    /// Any address can deposit any amount of its own `IERC20` under a `Trust`.
    /// The `Trust` MUST be a child of the trusted factory.
    /// The deposit will be accounted for under both the depositor individually
    /// and the trust in aggregate. The aggregate value is used by `withdraw`
    /// and the individual value by `undeposit`.
    /// The depositor is responsible for approving the token for this contract.
    /// `deposit` is disabled when the distribution fails; only `undeposit` is
    /// allowed in case of a fail. Multiple `deposit` calls before and after a
    /// success result are supported. If a depositor deposits when a raise has
    /// failed they will need to undeposit it again manually.
    /// Delegated `deposit` is not supported. Every depositor is directly
    /// responsible for every `deposit`.
    /// WARNING: As `undeposit` can only be called when the `Trust` reports
    /// failure, `deposit` should only be called when the caller is sure the
    /// `Trust` will reach a clear success/fail status. For example, when a
    /// `Trust` has not yet been seeded it may never even start the raise so
    /// depositing at this point is dangerous. If the `Trust` never starts the
    /// raise it will never fail the raise either.
    /// @param trust_ The `Trust` to assign this deposit to.
    /// @param token_ The `IERC20` token to deposit to the escrow.
    /// @param amount_ The amount of token to deposit. Requires depositor has
    /// approved at least this amount to succeed.
    function deposit(
        Trust trust_,
        IERC20 token_,
        uint256 amount_
    ) external onlyTrustedFactoryChild(address(trust_)) {
        registerDeposit(trust_, address(token_), msg.sender, amount_);
        token_.safeTransferFrom(msg.sender, address(this), amount_);
    }

    /// The inverse of `deposit`.
    /// In the case of a failed distribution the depositors can claim back any
    /// tokens they deposited in the escrow.
    /// Ideally the distribution is a success and this does not need to be
    /// called but it is important that we can walk back deposits and try again
    /// for some future raise if needed.
    /// Delegated `undeposit` is not supported, only the depositor can wind
    /// back their original deposit.
    /// `amount_` must be non-zero.
    /// If several tokens have been deposited against a given trust for the
    /// depositor then each token must be individually undeposited. There is
    /// no onchain tracking or bulk processing for the depositor, they are
    /// expected to know what they have previously deposited and if/when to
    /// process an `undeposit`.
    /// @param trust_ The `Trust` to undeposit from.
    /// @param token_ The token to undeposit.
    function undeposit(
        Trust trust_,
        IERC20 token_,
        uint256 supply_,
        uint256 amount_
    ) external {
        // Can only undeposit when the `Trust` reports failure.
        require(getEscrowStatus(trust_) == EscrowStatus.Fail, "NOT_FAIL");
        require(amount_ > 0, "ZERO_AMOUNT");

        deposits[address(trust_)][address(token_)][msg.sender][
            supply_
        ] -= amount_;
        // Guard against outputs exceeding inputs.
        // Last undeposit gets a gas refund.
        totalDeposits[address(trust_)][address(token_)][supply_] -= amount_;
        remainingDeposits[address(trust_)][address(token_)][supply_] -= amount_;

        emit Undeposit(
            msg.sender,
            address(trust_),
            address(token_),
            supply_,
            amount_
        );

        token_.safeTransfer(msg.sender, amount_);
    }

    /// The successful handover of a `deposit` to a recipient.
    /// When a redeemable token distribution is successful the redeemable token
    /// holders are automatically and immediately eligible to `withdraw` any
    /// and all tokens previously deposited against the relevant `Trust`.
    /// The `withdraw` can only happen if/when the relevant `Trust` reaches the
    /// success distribution status.
    /// Delegated `withdraw` is NOT supported. Every redeemable token holder is
    /// directly responsible for being aware of and calling `withdraw`.
    /// If a redeemable token holder calls `redeem` they also burn their claim
    /// on any tokens held in escrow so they MUST first call `withdraw` THEN
    /// `redeem`.
    /// It is expected that the redeemable token holder knows about the tokens
    /// that they will be withdrawing. This information is NOT tracked onchain
    /// or exposed for bulk processing.
    /// Partial `withdraw` is not supported, all tokens allocated to the caller
    /// are withdrawn`. 0 amount withdrawal is an error, if the prorata share
    /// of the token being claimed is small enough to round down to 0 then the
    /// withdraw will revert.
    /// Multiple withdrawals across multiple deposits is supported and is
    /// equivalent to a single withdraw after all relevant deposits.
    /// @param trust_ The trust to `withdraw` against.
    /// @param token_ The token to `withdraw`.
    function withdraw(
        Trust trust_,
        IERC20 token_,
        uint256 supply_
    ) external {
        // Can only withdraw when the `Trust` reports success.
        require(getEscrowStatus(trust_) == EscrowStatus.Success, "NOT_SUCCESS");

        uint256 totalDeposited_ = totalDeposits[address(trust_)][
            address(token_)
        ][supply_];
        uint256 withdrawn_ = withdrawals[address(trust_)][address(token_)][
            supply_
        ][msg.sender];

        RedeemableERC20 redeemable_ = trust_.token();

        withdrawals[address(trust_)][address(token_)][supply_][
            msg.sender
        ] = totalDeposited_;

        //solhint-disable-next-line max-line-length
        uint256 amount_ = (// Underflow MUST error here (should not be possible).
        (totalDeposited_ - withdrawn_) *
            // prorata share of `msg.sender`'s current balance vs. supply
            // as at the time deposit was made. If nobody burns they will
            // all get a share rounded down by integer division. 100 split
            // 3 ways will be 33 tokens each, leaving 1 TKN as escrow dust,
            // for example. If someone burns before withdrawing they will
            // receive less, so 0/33/33 from 100 with 34 TKN as escrow
            // dust, for example.
            redeemable_.balanceOf(msg.sender)) / supply_;

        // Guard against outputs exceeding inputs.
        remainingDeposits[address(trust_)][address(token_)][supply_] -= amount_;

        require(amount_ > 0, "ZERO_WITHDRAW");
        emit Withdraw(
            msg.sender,
            address(trust_),
            address(token_),
            supply_,
            amount_
        );
        token_.safeTransfer(msg.sender, amount_);
    }
}<|MERGE_RESOLUTION|>--- conflicted
+++ resolved
@@ -173,13 +173,8 @@
     /// within the `withdraw` function.
     /// trust => withdrawn token =>  rTKN supply => withdrawer => amount
     // solhint-disable-next-line max-line-length
-<<<<<<< HEAD
-    mapping(address => mapping(address => mapping(uint256 => mapping(address => uint256))))
-        private withdrawals;
-=======
     mapping(address => mapping(address => mapping(address => mapping(uint256 => uint256))))
         internal withdrawals;
->>>>>>> 5972e90b
 
     /// Deposits during an active raise are desirable to trustlessly prove to
     /// raise participants that they will in fact be able to access the TKN
@@ -204,18 +199,14 @@
     /// call.
     /// trust => deposited token => rTKN supply => amount
     mapping(address => mapping(address => mapping(uint256 => uint256)))
-<<<<<<< HEAD
-        private totalDeposits;
+        
     /// Redundant tracking of deposits withdrawn.
     /// Counts aggregate deposits down as users withdraw, while their own
     /// individual withdrawal counters count up.
     /// NOT strictly required but provides a guard against more token being
     /// withdrawn under a given trust/supply than was ever deposited.
     mapping(address => mapping(address => mapping(uint256 => uint256)))
-        private remainingDeposits;
-=======
-        internal totalDeposits;
->>>>>>> 5972e90b
+        internal remainingDeposits;
 
     /// @param trustFactory_ forwarded to `TrustEscrow` only.
     constructor(address trustFactory_)
