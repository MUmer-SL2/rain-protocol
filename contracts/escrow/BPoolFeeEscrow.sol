// SPDX-License-Identifier: CAL
pragma solidity ^0.8.10;

import {IBPool} from "../pool/IBPool.sol";
import {IERC20} from "@openzeppelin/contracts/token/ERC20/IERC20.sol";
import "@openzeppelin/contracts/token/ERC20/utils/SafeERC20.sol";
import {IConfigurableRightsPool} from "../pool/IConfigurableRightsPool.sol";
import "./SaleEscrow.sol";

/// Represents fees as they are claimed by a recipient on a per-trust basis.
/// Used to work around a limitation in the EVM i.e. return values must be
/// structured this way in a dynamic length array when bulk-claiming.
struct ClaimedFees {
    // The trust that fees were claimed for.
    address trust;
    // The amount of fees that were claimed.
    // This is denominated in the token claimed.
    uint256 claimedFees;
}

/// Escrow contract for fees IN ADDITION TO BPool fees.
/// The goal is to set aside some revenue for curators, infrastructure, and
/// anyone else who can convince an end-user to part with some extra tokens and
/// gas for escrow internal accounting on top of the basic balancer swap. This
/// is Rain's "pay it forward" revenue model, rather than trying to capture and
/// pull funds back to the protocol somehow. The goal is to incentivise many
/// ecosystems that are nourished by Rain but are not themselves Rain.
///
/// Technically this might look like a website/front-end prefilling an address
/// the maintainers own and some nominal fee like 1% of each trade. The fee is
/// in absolute numbers on this contract but a GUI is free to calculate this
/// value in any way it deems appropriate. The assumption is that end-users of
/// a GUI will not manually alter the fee, because if they would do that it
/// makes more sense that they would simply call the balancer swap function
/// directly and avoid even paying the gas required by the escrow contract.
///
/// Balancer pool fees natively set aside prorata for LPs ONLY. Our `Trust`
/// requires that 100% of the LP tokens and token supply are held by the
/// managing pool contract that the `Trust` deploys. Naively we could set a
/// fee on the balancer pool and have the contract that owns the LP tokens
/// attempt to divvy the volume fees out to FEs from some registry. The issue
/// is that the Balancer contracts are all outside our control so we have no
/// way to prevent a malicious end-user or FE lying about how they interact
/// with the Balancer pool. The only way to ensure that every trade accurately
/// sets aside fees is to put a contract in between the buyer and the pool
/// that can execute the trade sans fees on the buyers's behalf.
///
/// Some important things to note about fee handling:
/// - Fees are NOT forwarded if the raise fails according to the Trust. Instead
///   they are forwarded to the redeemable token so buyers can redeem a refund.
/// - Fees are ONLY collected when tokens are purchased, thus contributing to
///   the success of a raise. When tokens are sold there are no additional fees
///   set aside by this escrow. Repeatedly buying/selling does NOT allow for
///   wash trading to claim additional fees as the user must pay the fee in
///   full in addition to the token spot price for every round-trip.
/// - ANYONE can process a claim for a recipient and/or a refund for a trust.
/// - The information about which trusts to claim/refund is available offchain
///   via the `Fee` event.
///
/// We cannot prevent FEs implementing their own smart contracts to take fees
/// outside the scope of the escrow, but we aren't encouraging or implementing
/// it for them either.
contract BPoolFeeEscrow is SaleEscrow {
    using SafeERC20 for IERC20;

    /// A claim has been processed for a recipient.
    /// ONLY emitted if non-zero fees were claimed.
    event ClaimFees(
        /// Anon who processed the claim.
        address sender,
        /// Recipient of the fees.
        address recipient,
        /// Trust the fees were collected for.
        address trust,
        /// Amount of fees claimed.
        uint256 claimedFees
    );
    /// A refund has been processed for a `Trust`.
    /// ONLY emitted if non-zero fees were refunded.
    event RefundFees(
        /// Anon who processed the refund.
        address sender,
        /// `Trust` the fees were refunded to.
        /// Fees go to the redeemable token, not the `Trust` itself.
        address trust,
        /// Amount of fees refunded.
        uint256 refundedFees
    );
    /// A fee has been set aside for a recipient.
    event Fee(
        /// Anon who sent fees.
        address sender,
        /// Recipient of the fee.
        address recipient,
        /// `Trust` the fee was set aside for.
        address trust,
        /// Amount of fee denominated in the reserve asset of the `trust`.
        uint256 fee
    );

    /// Fees set aside under a trust for a specific recipient.
    /// Denominated in the reserve asset of the trust.
    /// There can be many recipients for a single trust.
    /// Fees are forwarded to each recipient when they claim. The recipient
    /// receives all the fees collected under a trust in a single claim.
    /// Fee claims are mutually exclusive with refund claims.
    /// trust => recipient => amount
    mapping(address => mapping(address => uint256)) internal fees;

    /// Refunds for a trust are the same as the sum of all its fees.
    /// Denominated in the reserve asset of the trust.
    /// Refunds are forwarded to the raise token created by the trust.
    /// Refunds are mutually exclusive with any fee claims.
    /// All fees are forwarded to the same token address which is singular per
    /// trust.
    /// trust => amount
    mapping(address => uint256) internal totalFees;

    /// Anon can pay the gas to send all claimable fees to any recipient.
    /// Caller is expected to infer profitable trusts for the recipient by
    /// parsing the event log for `Fee` events. Caller pays gas and there is no
    /// benefit to not claiming fees, so anon can claim for any recipient.
    /// Claims are processed on a per-trust basis.
    /// Processing a claim before the trust distribution has reached either a
    /// success/fail state is an error.
    /// Processing a claim for a failed distribution simply deletes the record
    /// of claimable fees for the recipient without sending tokens.
    /// Processing a claim for a successful distribution transfers the accrued
    /// fees to the recipient (and deletes the record for gas refund).
    /// Partial claims are NOT supported, to avoid anon griefing claims by e.g.
    /// claiming 95% of a recipient's value, leaving dust behind that isn't
    /// worth the gas to claim, but meaningfully haircut's the recipients fees.
    /// A 0 value claim is a noop rather than error, to make it possible to
    /// write a batch claim wrapper that cannot be griefed. E.g. anon claims N
    /// trusts and then another anon claims 1 of these trusts with higher gas,
    /// causing the batch transaction to revert.
    /// @param recipient_ The recipient of the fees.
    /// @param trust_ The trust to process claims for. SHOULD be a child of the
    /// a trusted `TrustFactory`.
    /// @return The fees claimed.
    function claimFees(address recipient_, address trust_)
        public
        returns (uint256)
    {
        EscrowStatus escrowStatus_ = escrowStatus(trust_);
        require(escrowStatus_ == EscrowStatus.Success, "NOT_SUCCESS");

        uint256 amount_ = fees[trust_][recipient_];

        // Zero `amount_` is noop not error.
        // Allows batch wrappers to be written that cannot be front run
        // and reverted.
        if (amount_ > 0) {
            // Guard against outputs exceeding inputs.
            // Last `receipient_` gets gas refund.
            totalFees[trust_] -= amount_;

            // Gas refund.
            delete fees[trust_][recipient_];

<<<<<<< HEAD
            emit ClaimFees(msg.sender, recipient_, address(trust_), amount_);
            IERC20(trust_.reserve()).safeTransfer(recipient_, amount_);
=======
            emit ClaimFees(msg.sender, recipient_, trust_, amount_);
            IERC20(reserve(trust_)).safeTransfer(recipient_, amount_);
>>>>>>> d90af97f
        }
        return amount_;
    }

    /// Anon can pay the gas to refund fees for a `Trust`.
    /// Refunding forwards the fees as `Trust` reserve to its redeemable token.
    /// Refunding does NOT directly return fees to the sender nor directly to
    /// the `Trust`.
    /// The refund will forward all fees collected if and only if the raise
    /// failed, according to the `Trust`.
    /// This can be called many times but a failed raise will only have fees to
    /// refund once. Subsequent calls will be a noop if there is `0` refundable
    /// value remaining.
    ///
    /// @param trust_ The `Trust` to refund for. This MSHOULDUST be a child of
    /// a trusted `TrustFactory`.
    /// @return The total refund.
    function refundFees(address trust_) external returns (uint256) {
        EscrowStatus escrowStatus_ = escrowStatus(trust_);
        require(escrowStatus_ == EscrowStatus.Fail, "NOT_FAIL");

        uint256 amount_ = totalFees[trust_];

        // Zero `amount_` is noop not error.
        // Allows batch wrappers to be written that cannot be front run
        // and reverted.
        if (amount_ > 0) {
            // Gas refund.
            delete totalFees[trust_];

<<<<<<< HEAD
            emit RefundFees(msg.sender, address(trust_), amount_);
            IERC20(trust_.reserve()).safeTransfer(
                address(trust_.token()),
                amount_
            );
=======
            emit RefundFees(msg.sender, trust_, amount_);
            IERC20(reserve(trust_)).safeTransfer(token(trust_), amount_);
>>>>>>> d90af97f
        }
        return amount_;
    }

    /// Unidirectional wrapper around `swapExactAmountIn` for 'buying tokens'.
    /// In this context, buying tokens means swapping the reserve token IN to
    /// the underlying balancer pool and withdrawing the minted token OUT.
    ///
    /// The main goal is to establish a convention for front ends that drive
    /// traffic to a raise to collect some fee from each token purchase. As
    /// there could be many front ends for a single raise, and the fees are
    /// based on volume, the safest thing to do is to set aside the fees at the
    /// source in an escrow and allow each receipient to claim their fees when
    /// ready. This avoids issues like wash trading to siphon fees etc.
    ///
    /// The end-user 'chooses' (read: The FE sets the parameters for them) a
    /// recipient (the FE) and fee to be _added_ to their trade.
    ///
    /// Of course, the end-user can 'simply' bypass the `buyToken` function
    /// call and interact with the pool themselves, but if a client front-end
    /// presents this to a user it's most likely they will just use it.
    ///
    /// This function does a lot of heavy lifting:
    /// - Ensure the `Trust` is a child of the factory this escrow is bound to
    /// - Internal accounting to track fees for the fee recipient
    /// - Ensure the fee meets the minimum requirements of the receiver
    /// - Taking enough reserve tokens to cover the trade and the fee
    /// - Poking the weights on the underlying pool to ensure the best price
    /// - Performing the trade and forwading the token back to the caller
    ///
    /// Despite the additional "hop" with the escrow sitting between the user
    /// and the pool this function is similar or even cheaper gas than the
    /// user poking, trading and setting aside a fee as separate actions.
    ///
    /// @param feeRecipient_ The recipient of the fee as `Trust` reserve.
    /// @param trust_ The `Trust` to buy tokens from. This `Trust` SHOULD be
    /// known as a child of a trusted `TrustFactory`.
    /// @param fee_ The amount of the fee.
    /// @param reserveAmountIn_ As per balancer.
    /// @param minTokenAmountOut_ As per balancer.
    /// @param maxPrice_ As per balancer.
    function buyToken(
        address feeRecipient_,
        address trust_,
        uint256 fee_,
        uint256 reserveAmountIn_,
        uint256 minTokenAmountOut_,
        uint256 maxPrice_
    ) external returns (uint256 tokenAmountOut, uint256 spotPriceAfter) {
        // Zero fee makes no sense, simply call `swapExactAmountIn` directly
        // rather than using the escrow.
        require(fee_ > 0, "ZERO_FEE");
        require(escrowStatus(trust_) == EscrowStatus.Pending, "ENDED");
        fees[trust_][feeRecipient_] += fee_;
        totalFees[trust_] += fee_;

        emit Fee(msg.sender, feeRecipient_, trust_, fee_);

        // A bad reserve could set itself up to be drained from the escrow, but
        // cannot interfere with other reserve balances.
        // e.g. rebasing reserves are NOT supported.
        // A bad token could fail to send itself to `msg.sender` which doesn't
        // hurt the escrow.
        // A bad crp or pool is not approved to touch escrow fees, only the
        // `msg.sender` funds.
<<<<<<< HEAD
        IERC20 reserve_ = IERC20(trust_.reserve());
        RedeemableERC20 token_ = RedeemableERC20(trust_.token());
        IConfigurableRightsPool crp_ = trust_.crp();
=======
        address reserve_ = reserve(trust_);
        address token_ = token(trust_);
        IConfigurableRightsPool crp_ = IConfigurableRightsPool(crp(trust_));
>>>>>>> d90af97f
        address pool_ = crp_.bPool();

        crp_.pokeWeights();

        // These two calls are to the reserve, which we do NOT know or have any
        // control over. Even a well known `Trust` can set a badly behaved
        // reserve.
        IERC20(reserve_).safeTransferFrom(
            msg.sender,
            address(this),
            fee_ + reserveAmountIn_
        );
        // The pool is never approved for anything other than this swap so we
        // can set the allowance directly rather than increment it.
        IERC20(reserve_).safeApprove(pool_, reserveAmountIn_);

        // Perform the swap sans fee.
        (uint256 tokenAmountOut_, uint256 spotPriceAfter_) = IBPool(pool_)
            .swapExactAmountIn(
                reserve_,
                reserveAmountIn_,
                token_,
                minTokenAmountOut_,
                maxPrice_
            );
        // Return the result of the swap to `msg.sender`.
        IERC20(token_).safeTransfer(msg.sender, tokenAmountOut_);
        // Mimic return signature of `swapExactAmountIn`.
        return ((tokenAmountOut_, spotPriceAfter_));
    }
}<|MERGE_RESOLUTION|>--- conflicted
+++ resolved
@@ -5,7 +5,7 @@
 import {IERC20} from "@openzeppelin/contracts/token/ERC20/IERC20.sol";
 import "@openzeppelin/contracts/token/ERC20/utils/SafeERC20.sol";
 import {IConfigurableRightsPool} from "../pool/IConfigurableRightsPool.sol";
-import "./SaleEscrow.sol";
+import "./TrustEscrow.sol";
 
 /// Represents fees as they are claimed by a recipient on a per-trust basis.
 /// Used to work around a limitation in the EVM i.e. return values must be
@@ -60,7 +60,7 @@
 /// We cannot prevent FEs implementing their own smart contracts to take fees
 /// outside the scope of the escrow, but we aren't encouraging or implementing
 /// it for them either.
-contract BPoolFeeEscrow is SaleEscrow {
+contract BPoolFeeEscrow is TrustEscrow {
     using SafeERC20 for IERC20;
 
     /// A claim has been processed for a recipient.
@@ -158,13 +158,8 @@
             // Gas refund.
             delete fees[trust_][recipient_];
 
-<<<<<<< HEAD
-            emit ClaimFees(msg.sender, recipient_, address(trust_), amount_);
-            IERC20(trust_.reserve()).safeTransfer(recipient_, amount_);
-=======
             emit ClaimFees(msg.sender, recipient_, trust_, amount_);
             IERC20(reserve(trust_)).safeTransfer(recipient_, amount_);
->>>>>>> d90af97f
         }
         return amount_;
     }
@@ -195,16 +190,8 @@
             // Gas refund.
             delete totalFees[trust_];
 
-<<<<<<< HEAD
-            emit RefundFees(msg.sender, address(trust_), amount_);
-            IERC20(trust_.reserve()).safeTransfer(
-                address(trust_.token()),
-                amount_
-            );
-=======
             emit RefundFees(msg.sender, trust_, amount_);
             IERC20(reserve(trust_)).safeTransfer(token(trust_), amount_);
->>>>>>> d90af97f
         }
         return amount_;
     }
@@ -270,15 +257,9 @@
         // hurt the escrow.
         // A bad crp or pool is not approved to touch escrow fees, only the
         // `msg.sender` funds.
-<<<<<<< HEAD
-        IERC20 reserve_ = IERC20(trust_.reserve());
-        RedeemableERC20 token_ = RedeemableERC20(trust_.token());
-        IConfigurableRightsPool crp_ = trust_.crp();
-=======
         address reserve_ = reserve(trust_);
         address token_ = token(trust_);
         IConfigurableRightsPool crp_ = IConfigurableRightsPool(crp(trust_));
->>>>>>> d90af97f
         address pool_ = crp_.bPool();
 
         crp_.pokeWeights();
