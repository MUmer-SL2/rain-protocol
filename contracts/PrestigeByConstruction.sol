// SPDX-License-Identifier: MIT

pragma solidity ^0.6.12;

import { PrestigeUtil } from "./PrestigeUtil.sol";
import { IPrestige } from "./IPrestige.sol";

contract PrestigeByConstruction {
    IPrestige public prestige;
    uint256 public constructionBlock;

    constructor(IPrestige _prestige) public {
        prestige = _prestige;
        constructionBlock = block.number;
    }


    /// Modifier that restricts access to functions depending on the status required by the function
    /// @param account - Account status to be queried.
    /// @param status - Status to compare with the account status
    /// @return boolean that indicates whether it is in the queried state or not
    function isStatus(address account, IPrestige.Status status) 
        public
        view
        returns (bool) 
    {
        uint256 _statusReport = prestige.statusReport(account);
        uint256 _statusBlock = PrestigeUtil.statusBlock(_statusReport, status);
<<<<<<< HEAD
=======
        console.log(
            "PrestigeByConstruction: isStatus: %s %s %s",
            _statusReport,
            _statusBlock,
            constructionBlock
        );
>>>>>>> 7fee2124
        return _statusBlock <= constructionBlock;
    }


    /// Modifier that restricts access to functions depending on the status required by the function
    /// @param account - Account status to be queried.
    /// @param status - Status required by the restricted function.
    modifier onlyStatus(address account, IPrestige.Status status) {
        require(
            isStatus(account, status),
            "ERR_MIN_STATUS"
        );
        _;
    }
}<|MERGE_RESOLUTION|>--- conflicted
+++ resolved
@@ -19,22 +19,13 @@
     /// @param account - Account status to be queried.
     /// @param status - Status to compare with the account status
     /// @return boolean that indicates whether it is in the queried state or not
-    function isStatus(address account, IPrestige.Status status) 
+    function isStatus(address account, IPrestige.Status status)
         public
         view
-        returns (bool) 
+        returns (bool)
     {
         uint256 _statusReport = prestige.statusReport(account);
         uint256 _statusBlock = PrestigeUtil.statusBlock(_statusReport, status);
-<<<<<<< HEAD
-=======
-        console.log(
-            "PrestigeByConstruction: isStatus: %s %s %s",
-            _statusReport,
-            _statusBlock,
-            constructionBlock
-        );
->>>>>>> 7fee2124
         return _statusBlock <= constructionBlock;
     }
 
