// SPDX-License-Identifier: MIT

pragma solidity ^0.7.3;

import { SafeMath } from "@openzeppelin/contracts/math/SafeMath.sol";
import { IERC20 } from "@openzeppelin/contracts/token/ERC20/IERC20.sol";
import { SafeERC20 } from "@openzeppelin/contracts/token/ERC20/SafeERC20.sol";
import "./IPrestige.sol";

contract TVKPrestige is IPrestige {
    using SafeERC20 for IERC20;
<<<<<<< HEAD

    // Hardcoded as a constant to make auditing easier and lower storage requirements a bit.
    IERC20 public constant TVK = IERC20(0xd084B83C305daFD76AE3E1b4E1F1fe2eCcCb3988);

    mapping (address => uint256) public statuses;

    // Nothing, this can be anyone.
    uint256 public constant COPPER = uint256(0);
    // 1000 TVK
    uint256 public constant BRONZE = uint256(10 ** (18 + 3));
    // 5000 TVK
    uint256 public constant SILVER = uint256(5 * 10 ** (18 + 3));
    // 10 000 TVK
    uint256 public constant GOLD = uint256(10 ** (18 + 4));
    // 25 000 TVK
    uint256 public constant PLATINUM = uint256(25 * 10 ** (18 + 3));
    // 100 000 TVK
    uint256 public constant DIAMOND = uint256(10 ** (18 + 5));
    // 250 000 TVK
    uint256 public constant CHAD = uint256(25 * 10 ** (18 + 4));
    // 1 000 000 TVK
    uint256 public constant JAWAD = uint256(10 ** (18 + 6));

    /**
    *   Returns a uint256[8] array of all possible levels.
    **/
    function levels() public pure returns (uint256[8] memory) {
        return [COPPER, BRONZE, SILVER, GOLD, PLATINUM, DIAMOND, CHAD, JAWAD];
    }

    /**
    *   Returns uint32 the block number that corresponds to the current status report.
    *   address account - Account to be reported on.
    **/
    function statusReport(address account) external override view returns (uint256) {
        return statuses[account];
    }

    /**
    *   Zeroes out all the statuses above the provided status.
    *   Returns the truncated report.
    *   uint256 report - Status report to truncate with high bit zeros.
    *   uint256 status - Status level to truncate above (exclusive).
    **/
    function _truncateStatusesAbove(uint256 report, uint256 status) private pure returns (uint256 _report) {
        uint256 _mask = uint256(0xffffffffffffffffffffffffffffffffffffffffffffffffffffffffffffffff);
        uint256 _offset = (uint256(status) + 1) * 32;
        _mask = (_mask >> _offset) << _offset;
        _report = report & ~_mask;
    }

    /**
    *   Updates the level of an account by an entered level.
    *   address account - Account to change the status.
    *   Status newStatus - New status to be changed.
    *   bytes - Arbitrary input to disambiguate ownership (not used here).
    **/
    function setStatus(address account, Status newStatus, bytes memory) external override {
        uint256 _report = statuses[account];

        // Initialize the report to the current block if we've never seen this account.
        // slither-disable-next-line incorrect-equality
        if (_report == 0) {
            _report = block.number;
        }

        // Read the status report to find the highest non-zero status level.
        uint256 _currentStatusInt = 0;
        for (uint256 i=0; i<8; i++) {
            // The shift right removes statuses below this status.
            // The uint32 cast removes statuses above this status.
            uint32 _ithStatusStart = uint32(uint256(_report >> (i * 32)));
            if (_ithStatusStart > 0) {
                _currentStatusInt = i;
=======
    using SafeMath for uint256;

    IERC20 public constant tvk = IERC20(
        0xd084B83C305daFD76AE3E1b4E1F1fe2eCcCb3988
    );


    mapping (address => uint256) public statuses;


    // Nothing, this is everyone.
    uint256 public constant copper = uint256(0);
    // 1000 TVK
    uint256 public constant bronze = uint256(10 ** (18+3));
    // 5000 TVK
    uint256 public constant silver = uint256(5*10 ** (18+3));
    // 10 000 TVK
    uint256 public constant gold = uint256(10 ** (18+4));
    // 25 000 TVK
    uint256 public constant platinum = uint256(25*10 ** (18+3));
    // 100 000 TVK
    uint256 public constant diamond = uint256(10 ** (18+5));
    // 250 000 TVK
    uint256 public constant chad = uint256(25*10 ** (18+4));
    // 1 000 000 TVK
    uint256 public constant jawad = uint256(10 ** (18+6));


    constructor() {
    }


    /// Updates the level of an account by an entered level
    /// @param account the account to change the status.
    /// @param new_status the new status to be changed.
    function set_status(address account, Status new_status, bytes memory)
        external 
        override 
    {
        uint256 _report = _status_report(account);
        
        uint current_status = 0;
        for (uint i = 0; i < 8; i++) {
            uint32 _ith_status_start = uint32(uint256(_report >> (i*32)));
            if (_ith_status_start > 0) {
                current_status = i;
>>>>>>> 5e4f8eeb
            }
        }
        uint256 _newStatusInt = uint256(newStatus);

        // Zero out everything above the new status.
        _report = _truncateStatusesAbove(_report, _newStatusInt);

<<<<<<< HEAD
        // Anything between the current/new statuses needs the current block number.
        for (uint256 i=_currentStatusInt+1; i<=_newStatusInt; i++) {
            _report = _report | uint256(block.number << (i * 32));
        }
        statuses[account] = _report;

        // Emit this event for IPrestige.
        emit StatusChange(account, [Status(_currentStatusInt), newStatus]);

        // Last thing to do as checks-effects-interactions.
        // Handle the TVK transfer.
        // Convert the current status to a TVK amount.
        uint256 _currentTvk = levels()[_currentStatusInt];
        // Convert the new status to a TVK amount.
        uint256 _newTvk = levels()[_newStatusInt];

        if (_newTvk >= _currentTvk) {
            // Going up, take ownership of TVK.
            TVK.safeTransferFrom(account, address(this), SafeMath.sub(
                _newTvk,
                _currentTvk
            ));
        } else {
            // Going down, process a refund.
            TVK.safeTransfer(account, SafeMath.sub(
                _currentTvk,
                _newTvk
            ));
=======
        if (_new_tvk >= _current_tvk) {
            //Going up, take ownership of TVK.
            tvk.safeTransferFrom(account, address(this), _new_tvk.sub(
                _current_tvk
            ));

            for (uint i = 0; i < 8; i++) {
                // Zero everything above the current status.
                 if (i > current_status || uint32(_report) == 0) {
                    uint32 _offset = uint32(i * 32);
                    uint256 _mask = uint256(0xffffffff) << _offset;
                    _report = _report & ~_mask;
                    
                    // Anything up to new status needs a new block number.
                    if (i <= uint(new_status)) {
                        _report = _report | uint256(uint256(block.number) << _offset);
                    }
                }
            }
        } else {
            //Going down, process a refund.
            tvk.safeTransfer(account, _current_tvk.sub(
                _new_tvk
            ));

            uint256 _mask = uint256(
                0xffffffffffffffffffffffffffffffffffffffffffffffffffffffffffffffff
            );

            if (0 == uint(new_status)) {
                // Zero everything above the current status.
                uint32 _offset = uint32(0 * 32);
                _report = _report & ~_mask;
                    
                // Anything up to new status needs a new block number.
                _report = _report | uint256(uint256(block.number) << _offset);
            } else {
                // Zero out everything above the new status.
                uint256 _offset = (uint(new_status)+1) * 32;
                _mask = (_mask >> _offset) << _offset;
                _report = _report & ~_mask;
            }
>>>>>>> 5e4f8eeb
        }
    }

    /// Return status report
    /// @param account - Account to be consulted.
    /// @return uint32 the block number that corresponds to the current status report.
    function status_report(address account) 
        external 
        override 
        view 
        returns (uint256) 
    {
        return _status_report(account);
    }


    /// Return existing levels
    /// @return uint256 array of all existing levels
    function levels() public pure returns (uint256[8] memory) {
        return [copper, bronze, silver, gold, platinum, diamond, chad, jawad];
    }


    /// Return status report
    /// @param account Account to be consulted.
    /// @return uint256 corresponding to the status of the entered account.
    function _status_report(address account) private view returns (uint256) {
        return statuses[account];
    }
}<|MERGE_RESOLUTION|>--- conflicted
+++ resolved
@@ -9,65 +9,42 @@
 
 contract TVKPrestige is IPrestige {
     using SafeERC20 for IERC20;
-<<<<<<< HEAD
 
     // Hardcoded as a constant to make auditing easier and lower storage requirements a bit.
-    IERC20 public constant TVK = IERC20(0xd084B83C305daFD76AE3E1b4E1F1fe2eCcCb3988);
+    IERC20 public constant TVK = IERC20(
+        0xd084B83C305daFD76AE3E1b4E1F1fe2eCcCb3988
+    );
 
-    mapping (address => uint256) public statuses;
+
+    mapping(address => uint256) public statuses;
+
 
     // Nothing, this can be anyone.
     uint256 public constant COPPER = uint256(0);
     // 1000 TVK
-    uint256 public constant BRONZE = uint256(10 ** (18 + 3));
+    uint256 public constant BRONZE = uint256(10 ** (18+3));
     // 5000 TVK
-    uint256 public constant SILVER = uint256(5 * 10 ** (18 + 3));
+    uint256 public constant SILVER = uint256(5*10 ** (18+3));
     // 10 000 TVK
-    uint256 public constant GOLD = uint256(10 ** (18 + 4));
+    uint256 public constant GOLD = uint256(10 ** (18+4));
     // 25 000 TVK
-    uint256 public constant PLATINUM = uint256(25 * 10 ** (18 + 3));
+    uint256 public constant PLATINUM = uint256(25*10 ** (18+3));
     // 100 000 TVK
-    uint256 public constant DIAMOND = uint256(10 ** (18 + 5));
+    uint256 public constant DIAMOND = uint256(10 ** (18+5));
     // 250 000 TVK
-    uint256 public constant CHAD = uint256(25 * 10 ** (18 + 4));
+    uint256 public constant CHAD = uint256(25*10 ** (18+4));
     // 1 000 000 TVK
-    uint256 public constant JAWAD = uint256(10 ** (18 + 6));
+    uint256 public constant JAWAD = uint256(10 ** (18+6));
 
-    /**
-    *   Returns a uint256[8] array of all possible levels.
-    **/
-    function levels() public pure returns (uint256[8] memory) {
-        return [COPPER, BRONZE, SILVER, GOLD, PLATINUM, DIAMOND, CHAD, JAWAD];
-    }
 
-    /**
-    *   Returns uint32 the block number that corresponds to the current status report.
-    *   address account - Account to be reported on.
-    **/
-    function statusReport(address account) external override view returns (uint256) {
-        return statuses[account];
-    }
 
-    /**
-    *   Zeroes out all the statuses above the provided status.
-    *   Returns the truncated report.
-    *   uint256 report - Status report to truncate with high bit zeros.
-    *   uint256 status - Status level to truncate above (exclusive).
-    **/
-    function _truncateStatusesAbove(uint256 report, uint256 status) private pure returns (uint256 _report) {
-        uint256 _mask = uint256(0xffffffffffffffffffffffffffffffffffffffffffffffffffffffffffffffff);
-        uint256 _offset = (uint256(status) + 1) * 32;
-        _mask = (_mask >> _offset) << _offset;
-        _report = report & ~_mask;
-    }
-
-    /**
-    *   Updates the level of an account by an entered level.
-    *   address account - Account to change the status.
-    *   Status newStatus - New status to be changed.
-    *   bytes - Arbitrary input to disambiguate ownership (not used here).
-    **/
-    function setStatus(address account, Status newStatus, bytes memory) external override {
+    /// Updates the level of an account by an entered level
+    /// @param account the account to change the status.
+    /// @param newStatus the new status to be changed.
+    function setStatus(address account, Status newStatus, bytes memory) 
+        external 
+        override 
+    {
         uint256 _report = statuses[account];
 
         // Initialize the report to the current block if we've never seen this account.
@@ -78,60 +55,12 @@
 
         // Read the status report to find the highest non-zero status level.
         uint256 _currentStatusInt = 0;
-        for (uint256 i=0; i<8; i++) {
+        for (uint256 i = 0; i < 8; i++) {
             // The shift right removes statuses below this status.
             // The uint32 cast removes statuses above this status.
-            uint32 _ithStatusStart = uint32(uint256(_report >> (i * 32)));
+            uint32 _ithStatusStart = uint32(uint256(_report >> (i*32)));
             if (_ithStatusStart > 0) {
                 _currentStatusInt = i;
-=======
-    using SafeMath for uint256;
-
-    IERC20 public constant tvk = IERC20(
-        0xd084B83C305daFD76AE3E1b4E1F1fe2eCcCb3988
-    );
-
-
-    mapping (address => uint256) public statuses;
-
-
-    // Nothing, this is everyone.
-    uint256 public constant copper = uint256(0);
-    // 1000 TVK
-    uint256 public constant bronze = uint256(10 ** (18+3));
-    // 5000 TVK
-    uint256 public constant silver = uint256(5*10 ** (18+3));
-    // 10 000 TVK
-    uint256 public constant gold = uint256(10 ** (18+4));
-    // 25 000 TVK
-    uint256 public constant platinum = uint256(25*10 ** (18+3));
-    // 100 000 TVK
-    uint256 public constant diamond = uint256(10 ** (18+5));
-    // 250 000 TVK
-    uint256 public constant chad = uint256(25*10 ** (18+4));
-    // 1 000 000 TVK
-    uint256 public constant jawad = uint256(10 ** (18+6));
-
-
-    constructor() {
-    }
-
-
-    /// Updates the level of an account by an entered level
-    /// @param account the account to change the status.
-    /// @param new_status the new status to be changed.
-    function set_status(address account, Status new_status, bytes memory)
-        external 
-        override 
-    {
-        uint256 _report = _status_report(account);
-        
-        uint current_status = 0;
-        for (uint i = 0; i < 8; i++) {
-            uint32 _ith_status_start = uint32(uint256(_report >> (i*32)));
-            if (_ith_status_start > 0) {
-                current_status = i;
->>>>>>> 5e4f8eeb
             }
         }
         uint256 _newStatusInt = uint256(newStatus);
@@ -139,10 +68,9 @@
         // Zero out everything above the new status.
         _report = _truncateStatusesAbove(_report, _newStatusInt);
 
-<<<<<<< HEAD
         // Anything between the current/new statuses needs the current block number.
-        for (uint256 i=_currentStatusInt+1; i<=_newStatusInt; i++) {
-            _report = _report | uint256(block.number << (i * 32));
+        for (uint256 i = _currentStatusInt + 1; i <= _newStatusInt; i++) {
+            _report = _report | uint256(block.number << (i*32));
         }
         statuses[account] = _report;
 
@@ -168,77 +96,44 @@
                 _currentTvk,
                 _newTvk
             ));
-=======
-        if (_new_tvk >= _current_tvk) {
-            //Going up, take ownership of TVK.
-            tvk.safeTransferFrom(account, address(this), _new_tvk.sub(
-                _current_tvk
-            ));
-
-            for (uint i = 0; i < 8; i++) {
-                // Zero everything above the current status.
-                 if (i > current_status || uint32(_report) == 0) {
-                    uint32 _offset = uint32(i * 32);
-                    uint256 _mask = uint256(0xffffffff) << _offset;
-                    _report = _report & ~_mask;
-                    
-                    // Anything up to new status needs a new block number.
-                    if (i <= uint(new_status)) {
-                        _report = _report | uint256(uint256(block.number) << _offset);
-                    }
-                }
-            }
-        } else {
-            //Going down, process a refund.
-            tvk.safeTransfer(account, _current_tvk.sub(
-                _new_tvk
-            ));
-
-            uint256 _mask = uint256(
-                0xffffffffffffffffffffffffffffffffffffffffffffffffffffffffffffffff
-            );
-
-            if (0 == uint(new_status)) {
-                // Zero everything above the current status.
-                uint32 _offset = uint32(0 * 32);
-                _report = _report & ~_mask;
-                    
-                // Anything up to new status needs a new block number.
-                _report = _report | uint256(uint256(block.number) << _offset);
-            } else {
-                // Zero out everything above the new status.
-                uint256 _offset = (uint(new_status)+1) * 32;
-                _mask = (_mask >> _offset) << _offset;
-                _report = _report & ~_mask;
-            }
->>>>>>> 5e4f8eeb
         }
     }
 
+
     /// Return status report
-    /// @param account - Account to be consulted.
+    /// @param account - Account to be reported on.
     /// @return uint32 the block number that corresponds to the current status report.
-    function status_report(address account) 
+    function statusReport(address account) 
         external 
         override 
         view 
         returns (uint256) 
     {
-        return _status_report(account);
+        return statuses[account];
     }
 
 
     /// Return existing levels
     /// @return uint256 array of all existing levels
     function levels() public pure returns (uint256[8] memory) {
-        return [copper, bronze, silver, gold, platinum, diamond, chad, jawad];
+        return [COPPER, BRONZE, SILVER, GOLD, PLATINUM, DIAMOND, CHAD, JAWAD];
     }
 
 
-    /// Return status report
-    /// @param account Account to be consulted.
-    /// @return uint256 corresponding to the status of the entered account.
-    function _status_report(address account) private view returns (uint256) {
-        return statuses[account];
+    /// Return zeroes out all the statuses above the provided status.
+    /// @param report - Status report to truncate with high bit zeros
+    /// @param status - Status level to truncate above (exclusive)
+    /// @return uint256 the truncated report.
+    function _truncateStatusesAbove(uint256 report, uint256 status)
+        private 
+        pure 
+        returns (uint256) 
+    {
+        uint256 _mask = uint256(
+            0xffffffffffffffffffffffffffffffffffffffffffffffffffffffffffffffff
+        );
+        uint256 _offset = (uint256(status) + 1) * 32;
+        _mask = (_mask >> _offset) << _offset;
+        return report & ~_mask;
     }
 }