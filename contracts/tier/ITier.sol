// SPDX-License-Identifier: CAL
pragma solidity ^0.8.0;

/// @title ITier
/// @notice `ITier` is a simple interface that contracts can
/// implement to provide membership lists for other contracts.
///
/// There are many use-cases for a time-preserving conditional membership list.
///
/// Some examples include:
///
/// - Self-serve whitelist to participate in fundraising
/// - Lists of users who can claim airdrops and perks
/// - Pooling resources with implied governance/reward tiers
/// - POAP style attendance proofs allowing access to future exclusive events
///
/// @dev Standard interface to a tiered membership.
///
/// A "membership" can represent many things:
/// - Exclusive access.
/// - Participation in some event or process.
/// - KYC completion.
/// - Combination of sub-memberships.
/// - Etc.
///
/// The high level requirements for a contract implementing `ITier`:
/// - MUST represent held tiers as a `uint`.
/// - MUST implement `report`.
///   - The report is a `uint256` that SHOULD represent the block each tier has
///     been continuously held since encoded as `uint32`.
///   - The encoded tiers start at `1`; Tier `0` is implied if no tier has ever
///     been held.
///   - Tier `0` is NOT encoded in the report, it is simply the fallback value.
///   - If a tier is lost the block data is erased for that tier and will be
///     set if/when the tier is regained to the new block.
///   - If the historical block information is not available the report MAY
///     return `0x00000000` for all held tiers.
///   - Tiers that are lost or have never been held MUST return `0xFFFFFFFF`.
/// - SHOULD implement `setTier`.
///   - Contracts SHOULD revert with `SET_TIER` error if they cannot
///     meaningfully set a tier directly.
///     For example a contract that can only derive a membership tier by
///     reading the state of an external contract cannot set tiers.
///   - Contracts implementing `setTier` SHOULD error with `SET_ZERO_TIER`
///     if tier 0 is being set.
/// - MUST emit `TierChange` when `setTier` successfully writes a new tier.
///   - Contracts that cannot meaningfully set a tier are exempt.
interface ITier {
    /// Every time a tier changes we log start and end tier against the
    /// account.
    /// This MAY NOT be emitted if reports are being read from the state of an
    /// external contract.
    /// The start tier MAY be lower than the current tier as at the block this
    /// event is emitted in.
    /// @param sender The `msg.sender` that authorized the tier change.
    /// @param account The account changing tier.
    /// @param startTier The previous tier the account held.
    /// @param endTier The newly acquired tier the account now holds.
    event TierChange(
        address sender,
        address account,
        uint256 startTier,
<<<<<<< HEAD
        uint256 endTier
=======
        /// The newly acquired tier the account now holds.
        uint256 endTier,
        /// The associated data for the tier change.
        bytes data
>>>>>>> 51b782c8
    );

    /// @notice Users can set their own tier by calling `setTier`.
    ///
    /// The contract that implements `ITier` is responsible for checking
    /// eligibility and/or taking actions required to set the tier.
    ///
    /// For example, the contract must take/refund any tokens relevant to
    /// changing the tier.
    ///
    /// Obviously the user is responsible for any approvals for this action
    /// prior to calling `setTier`.
    ///
    /// When the tier is changed a `TierChange` event will be emmited as:
    /// ```
    /// event TierChange(address account, uint startTier, uint endTier);
    /// ```
    ///
    /// The `setTier` function includes arbitrary data as the third
    /// parameter. This can be used to disambiguate in the case that
    /// there may be many possible options for a user to achieve some tier.
    ///
    /// For example, consider the case where tier 3 can be achieved
    /// by EITHER locking 1x rare NFT or 3x uncommon NFTs. A user with both
    /// could use `data` to explicitly state their intent.
    ///
    /// NOTE however that _any_ address can call `setTier` for any other
    /// address.
    ///
    /// If you implement `data` or anything that changes state then be very
    /// careful to avoid griefing attacks.
    ///
    /// The `data` parameter can also be ignored by the contract implementing
    /// `ITier`. For example, ERC20 tokens are fungible so only the balance
    /// approved by the user is relevant to a tier change.
    ///
    /// The `setTier` function SHOULD prevent users from reassigning
    /// tier 0 to themselves.
    ///
    /// The tier 0 status represents never having any status.
    /// @dev Updates the tier of an account.
    ///
    /// The implementing contract is responsible for all checks and state
    /// changes required to set the tier. For example, taking/refunding
    /// funds/NFTs etc.
    ///
    /// Contracts may disallow directly setting tiers, preferring to derive
    /// reports from other onchain data.
    /// In this case they should `revert("SET_TIER");`.
    ///
    /// @param account Account to change the tier for.
    /// @param endTier Tier after the change.
    /// @param data Arbitrary input to disambiguate ownership
    /// (e.g. NFTs to lock).
    function setTier(
        address account,
        uint256 endTier,
        bytes calldata data
    ) external;

    /// @notice A tier report is a `uint256` that contains each of the block
    /// numbers each tier has been held continously since as a `uint32`.
    /// There are 9 possible tier, starting with tier 0 for `0` offset or
    /// "never held any tier" then working up through 8x 4 byte offsets to the
    /// full 256 bits.
    ///
    /// Low bits = Lower tier.
    ///
    /// In hexadecimal every 8 characters = one tier, starting at tier 8
    /// from high bits and working down to tier 1.
    ///
    /// `uint32` should be plenty for any blockchain that measures block times
    /// in seconds, but reconsider if deploying to an environment with
    /// significantly sub-second block times.
    ///
    /// ~135 years of 1 second blocks fit into `uint32`.
    ///
    /// `2^8 / (365 * 24 * 60 * 60)`
    ///
    /// When a user INCREASES their tier they keep all the block numbers they
    /// already had, and get new block times for each increased tiers they have
    /// earned.
    ///
    /// When a user DECREASES their tier they return to `0xFFFFFFFF` (never)
    /// for every tier level they remove, but keep their block numbers for the
    /// remaining tiers.
    ///
    /// GUIs are encouraged to make this dynamic very clear for users as
    /// round-tripping to a lower status and back is a DESTRUCTIVE operation
    /// for block times.
    ///
    /// The intent is that downstream code can provide additional benefits for
    /// members who have maintained a certain tier for/since a long time.
    /// These benefits can be provided by inspecting the report, and by
    /// on-chain contracts directly,
    /// rather than needing to work with snapshots etc.
    /// @dev Returns the earliest block the account has held each tier for
    /// continuously.
    /// This is encoded as a uint256 with blocks represented as 8x
    /// concatenated uint32.
    /// I.e. Each 4 bytes of the uint256 represents a u32 tier start time.
    /// The low bits represent low tiers and high bits the high tiers.
    /// Implementing contracts should return 0xFFFFFFFF for lost and
    /// never-held tiers.
    ///
    /// @param account Account to get the report for.
    /// @return The report blocks encoded as a uint256.
    function report(address account) external view returns (uint256);
}<|MERGE_RESOLUTION|>--- conflicted
+++ resolved
@@ -56,18 +56,13 @@
     /// @param account The account changing tier.
     /// @param startTier The previous tier the account held.
     /// @param endTier The newly acquired tier the account now holds.
+    /// @param data The associated data for the tier change.
     event TierChange(
         address sender,
         address account,
         uint256 startTier,
-<<<<<<< HEAD
-        uint256 endTier
-=======
-        /// The newly acquired tier the account now holds.
         uint256 endTier,
-        /// The associated data for the tier change.
         bytes data
->>>>>>> 51b782c8
     );
 
     /// @notice Users can set their own tier by calling `setTier`.
