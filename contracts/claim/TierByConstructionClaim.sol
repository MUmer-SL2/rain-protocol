// SPDX-License-Identifier: CAL

pragma solidity ^0.8.10;

import { ITier } from "../tier/ITier.sol";
import { IClaim } from "./IClaim.sol";
import { TierByConstruction } from "../tier/TierByConstruction.sol";

/// @title TierByConstructionClaim
/// @notice `TierByConstructionClaim` is a base contract for other contracts to
/// inherit from.
///
/// It builds on `TierByConstruction` with a `claim` function and `_afterClaim`
/// hook.
///
/// The `claim` function checks `onlyTier` and exposes `isTier` for
/// `_afterClaim` hooks so that accounts can self-mint rewards such as erc20,
/// erc1155, erc721, etc. if they meet the tier requirements.
///
/// The `claim` function can only be called once per account.
///
/// Note that `claim` is an unrestricted function and only the tier of the
/// _recipient_ is checked.
///
/// Implementing contracts must be careful to avoid griefing attacks where an
/// attacker calls `claim` against a third party in such a way that their
/// reward is minimised or damaged in some way.
///
/// For example, `ERC20BalanceTier` used with `TierByConstructionClaim` opens
/// the ability for an attacker to `claim` every address they know that has not
/// reached the minimum balance, permanently voiding that address for future
/// claims even if they reach the minimum balance at a later date.
///
/// Another example, `data_` is set to some empty value by the attacker for the
/// `claim` call that voids the ability for the recipient to receive more
/// rewards, had the `data_` been set to some meaningful value.
///
/// The simplest fix is to require `msg.sender` and recipient account are the
/// same, thus requiring the receiver to ensure for themselves that they claim
/// only when and how they want. Of course, this also precludes a whole class
/// of delegated claims processing that may provide a superior user experience.
///
/// Inheriting contracts MUST implement `_afterClaim` with restrictions that
/// are appropriate to the nature of the claim.
///
/// @dev Contract that can be inherited by anything that wants to manage claims
/// of erc20/721/1155/etc. based on tier.
/// The tier must be held continously since the contract construction according
/// to the tier contract.
/// In general it is INSECURE to inherit `TierByConstructionClaim` without
/// implementing `_afterClaim` with appropriate access checks.
contract TierByConstructionClaim is IClaim, TierByConstruction {
    /// The minimum tier required for an address to claim anything at all.
    /// This tier must have been held continuously since before this
    /// contract was constructed.
    ITier.Tier public immutable minimumTier;

    /// Tracks every address that has already claimed to prevent duplicate
    /// claims.
    mapping(address => bool) public claims;

<<<<<<< HEAD
=======
    /// A claim has been successfully processed for an account.
    /// @param account The account the claim is for MAY NOT be `msg.sender`.
    /// @param data The claim proof, if required.
    event Claim(address indexed account, bytes data);

>>>>>>> 345e0c87
    /// Nothing special needs to happen in the constructor.
    /// Simply forwards the desired ITier contract to the `TierByConstruction`
    /// constructor.
    /// The minimum tier is set for `claim` logic.
    /// @param tierContract_ The tier contract to reference for each claim.
    /// @param minimumTier_ Minimum tier required for any claim to be valid.
    constructor(ITier tierContract_, ITier.Tier minimumTier_)
        TierByConstruction(tierContract_)
    {
        minimumTier = minimumTier_;
    }

    /// The `onlyTier` modifier checks the claimant against `minimumTier`.
    /// The ITier contract decides for itself whether the claimant is
    /// `minimumTier` __as at the block this contract was constructed__.
    /// This may be ambiguous for `ReadOnlyTier` contracts that may not have
    /// accurate block times and fallback to `0` when the block is unknown.
    ///
    /// If `account_` gained `minimumTier` after this contract was deployed
    /// but hold it at the time of calling `claim` they are NOT eligible.
    ///
    /// The claim can only be called successfully once per account.
    ///
    /// NOTE: This function is callable by anyone and can only be
    /// called at most once per account.
    /// The `_afterClaim` function can and MUST enforce all appropriate access
    /// restrictions on when/how a claim is valid.
    ///
    /// Be very careful to manage griefing attacks when the `msg.sender` is not
    /// `account_`, for example:
    /// - An `ERC20BalanceTier` has no historical information so
    /// anyone can claim for anyone else based on their balance at any time.
    /// - `data_` may be set arbitrarily by `msg.sender` so could be
    /// consumed frivilously at the expense of `account_`.
    ///
    /// @param account_ The account that receives the benefits of the claim.
    /// @param data_ Additional data that may inform the claim process.
    function claim(address account_, bytes memory data_)
        external
        onlyTier(account_, minimumTier)
    {
        // Prevent duplicate claims for a given account.
        require(!claims[account_], "DUPLICATE_CLAIM");

        // Record that a claim has been made for this account.
        claims[account_] = true;

        // Log the claim.
        emit Claim(account_, data_);

        // Process the claim.
        // Inheriting contracts will need to override this to make
        // the claim useful.
        _afterClaim(account_, tierContract.report(account_), data_);
    }

    /// Implementing contracts need to define what is claimed.
    // Slither false positive. This is intended to overridden.
    // https://github.com/crytic/slither/issues/929
    // slither-disable-next-line dead-code
    function _afterClaim(
        address account_,
        uint256 report_,
        bytes memory data_
    )
        internal virtual
    { } // solhint-disable-line no-empty-blocks
}<|MERGE_RESOLUTION|>--- conflicted
+++ resolved
@@ -59,14 +59,6 @@
     /// claims.
     mapping(address => bool) public claims;
 
-<<<<<<< HEAD
-=======
-    /// A claim has been successfully processed for an account.
-    /// @param account The account the claim is for MAY NOT be `msg.sender`.
-    /// @param data The claim proof, if required.
-    event Claim(address indexed account, bytes data);
-
->>>>>>> 345e0c87
     /// Nothing special needs to happen in the constructor.
     /// Simply forwards the desired ITier contract to the `TierByConstruction`
     /// constructor.
