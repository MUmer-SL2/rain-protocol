--- conflicted
+++ resolved
@@ -11,6 +11,7 @@
 import { BlockBlockable } from './libraries/BlockBlockable.sol';
 import { Math } from "@openzeppelin/contracts/math/Math.sol";
 import { IERC20 } from "@openzeppelin/contracts/token/ERC20/IERC20.sol";
+import { SafeERC20 } from '@openzeppelin/contracts/token/ERC20/SafeERC20.sol';
 
 import { Constants } from "./libraries/Constants.sol";
 import { RedeemableERC20 } from './RedeemableERC20.sol';
@@ -26,6 +27,8 @@
 contract RedeemableERC20Pool is Ownable, Initable, BlockBlockable {
 
     using SafeMath for uint256;
+
+    using SafeERC20 for IERC20;
 
     // The amounts of each token at initialization as [reserve_amount, token_amount].
     // Balancer needs this to be a dynamic array but for us it is always length 2.
@@ -119,8 +122,6 @@
         return _pool_addresses;
     }
 
-<<<<<<< HEAD
-=======
     function construct_pool_amounts () private {
         // The reserve amount is calculated from the book ratio and the redeemable token pool.
         //
@@ -194,6 +195,34 @@
     // Set to the minimum balancer allows.
     function pool_fee () private pure returns (uint256) {
         return BalancerConstants.MIN_FEE;
+    }
+
+    // Construct the rights that will be used by the CRP.
+    // These are hardcoded, we do NOT want any flexibility in our permissions.
+    function rights() private pure returns (bool[] memory) {
+        // The rights fo the RedeemableERC20Pool.
+        // Balancer wants this to be a dynamic array even though it has fixed length.
+        bool[] memory _rights = new bool[](6);
+
+        // Pause
+        _rights[0] = false;
+
+        // Change fee
+        _rights[1] = false;
+
+        // Change weights (needed to set gradual weight schedule)
+        _rights[2] = true;
+
+        // Add/remove tokens (limited by this contract to the owner after unblock)
+        _rights[3] = true;
+
+        // Whitelist LPs (@todo limited by Trust?)
+        _rights[4] = false;
+
+        // Change cap
+        _rights[5] = false;
+
+        return _rights;
     }
 
     function construct_crp () private {
@@ -211,7 +240,6 @@
             RightsManager.constructRights(rights())
         );
     }
->>>>>>> ceb4abf5
 
     function init() public withInit onlyOwner onlyBlocked {
         // ensure allowances are set exactly.
@@ -222,13 +250,12 @@
             token.reserve().allowance(owner(), address(this)),
             token.allowance(owner(), address(this))
         );
-<<<<<<< HEAD
-        require(
-            token.reserve().allowance(this.owner(), address(this)) == pool_amounts[0], 
+        require(
+            token.reserve().allowance(owner(), address(this)) == pool_amounts[0], 
             'ERR_RESERVE_ALLOWANCE'
         );
         require(
-            token.allowance(this.owner(), address(this)) == pool_amounts[1], 
+            token.allowance(owner(), address(this)) == pool_amounts[1], 
             'ERR_TOKEN_ALLOWANCE'
         );
 
@@ -237,22 +264,12 @@
             "RedeemableERC20Pool: init: take reserves: %s", 
             pool_amounts[0]
         );
-        bool reserve_xfer = token.reserve().transferFrom(
-            this.owner(), 
+        token.reserve().safeTransferFrom(
+            owner(), 
             address(this), 
             pool_amounts[0]
         );
-
-=======
-        require(token.reserve().allowance(owner(), address(this)) == pool_amounts[0], 'ERR_RESERVE_ALLOWANCE');
-        require(token.allowance(owner(), address(this)) == pool_amounts[1], 'ERR_TOKEN_ALLOWANCE');
-
-        // take allocated reserves.
-        console.log("RedeemableERC20Pool: init: take reserves: %s", pool_amounts[0]);
-        bool reserve_xfer = token.reserve().transferFrom(owner(), address(this), pool_amounts[0]);
->>>>>>> ceb4abf5
         // we do NOT require an exact balance of the reserve after xfer as someone other than the owner could grief the contract with reserve dust.
-        require(reserve_xfer, 'ERR_RESERVE_TRANSFER');
         require(
             token.reserve().balanceOf(address(this)) >= pool_amounts[0], 
             'ERR_RESERVE_TRANSFER'
@@ -260,17 +277,12 @@
 
         // take all token.
         console.log("RedeemableERC20Pool: init: take token: %s", pool_amounts[1]);
-<<<<<<< HEAD
-        bool token_xfer = token.transferFrom(
-            this.owner(), 
+        require(token.transferFrom(
+            owner(), 
             address(this), 
             pool_amounts[1]
-        );
-
-=======
-        bool token_xfer = token.transferFrom(owner(), address(this), pool_amounts[1]);
->>>>>>> ceb4abf5
-        require(token_xfer, 'ERR_TOKEN_TRANSFER');
+        ),
+        "ERR_TOKEN_TRANSFER");
         require(
             token.balanceOf(address(this)) == token.totalSupply(), 
             'ERR_TOKEN_TRANSFER'
@@ -304,14 +316,7 @@
         );
 
         // Double check the spot price is what we wanted.
-<<<<<<< HEAD
-        uint256 _target_spot = SafeMath.div(
-            SafeMath.mul(initial_valuation, Constants.ONE), 
-            pool_amounts[1]
-        );
-=======
         uint256 _target_spot = initial_valuation.mul(Constants.ONE).div(pool_amounts[1]);
->>>>>>> ceb4abf5
         address[] memory _pool_addresses = pool_addresses();
         uint256 _actual_spot = BPool(address(crp.bPool())).getSpotPriceSansFee(
             _pool_addresses[0],
@@ -378,181 +383,10 @@
             token.balanceOf(address(this))
         );
 
-<<<<<<< HEAD
-        token.reserve().transfer(
-            this.owner(), 
+        token.reserve().safeTransfer(
+            owner(), 
             token.reserve().balanceOf(address(this))
         );
     }
 
-
-    // Construct the rights that will be used by the CRP.
-    // These are hardcoded, we do NOT want any flexibility in our permissions.
-    function rights() private pure returns (bool[] memory) {
-        // The rights fo the RedeemableERC20Pool.
-        // Balancer wants this to be a dynamic array even though it has fixed length.
-        bool[] memory _rights = new bool[](6);
-
-        // Pause
-        _rights[0] = false;
-
-        // Change fee
-        _rights[1] = false;
-
-        // Change weights (needed to set gradual weight schedule)
-        _rights[2] = true;
-
-        // Add/remove tokens (limited by this contract to the owner after unblock)
-        _rights[3] = true;
-
-        // Whitelist LPs (@todo limited by Trust?)
-        _rights[4] = false;
-
-        // Change cap
-        _rights[5] = false;
-
-        return _rights;
-    }
-
-
-    function construct_pool_amounts () private onlyNotInit onlyOwner onlyBlocked {
-        // The reserve amount is calculated from the book ratio and the redeemable token pool.
-        //
-        // If the book ratio is 2 then ( 2 / ( 2 + 1 ) ) goes to the token and ( 1 / ( 2 + 1 ) ) is here.
-        // - reserve_init = ( book / ( book + 1 ) ) x reserve_total
-        // - pool_reserve = ( 1 / ( book + 1 ) ) x reserve_total
-        // - ( reserve_init x ( book + 1 ) ) / book = pool_reserve x ( book + 1 )
-        // - reserve_init / book = pool_reserve
-        uint256 _reserve_amount = SafeMath.div(
-            SafeMath.mul(token.reserve_init(), Constants.ONE),
-            book_ratio
-        );
-        console.log(
-            "RedeemableERC20Pool: construct_pool_amounts: book_ratio: %s", 
-            book_ratio
-        );
-        console.log(
-            "RedeemableERC20Pool: construct_pool_amounts: reserve_amount: %s", 
-            _reserve_amount
-        );
-        pool_amounts.push(_reserve_amount);
-
-        // The token amount is always the total supply.
-        // It is required that the pool initializes with full ownership of all Tokens in existence.
-        uint256 _token_supply = token.totalSupply();
-        // require(IERC20(_token).balanceOf(address(this)) == _token_supply, "ERR_TOKEN_BALANCE");
-        console.log(
-            "RedeemableERC20Pool: construct_pool_amounts: token: %s", 
-            _token_supply
-        );
-        pool_amounts.push(_token_supply);
-    }
-
-
-    function construct_pool_weights () private onlyNotInit onlyOwner onlyBlocked {
-        // This function requires that construct_pool_amounts be run prior.
-        require(pool_amounts[0] > 0, "ERR_RESERVE_AMOUNT");
-        require(pool_amounts[1] > 0, "ERR_TOKEN_AMOUNT");
-
-        // Spot = ( Br / Wr ) / ( Bt / Wt )
-        // https://balancer.finance/whitepaper/
-        // => ( Bt / Wt ) = ( Br / Wr ) / Spot
-        // => Wt = ( Spot x Bt ) / ( Br / Wr )
-        uint256 _reserve_weight = BalancerConstants.MIN_WEIGHT;
-        uint256 _target_spot = SafeMath.div(
-            SafeMath.mul(initial_valuation, Constants.ONE), 
-            pool_amounts[1]
-        );
-        uint256 _token_weight = SafeMath.div(
-            SafeMath.mul(SafeMath.mul(_target_spot, pool_amounts[1]), Constants.ONE),
-            SafeMath.mul(pool_amounts[0], BalancerConstants.MIN_WEIGHT)
-        );
-
-        require(_token_weight >= BalancerConstants.MIN_WEIGHT, "ERR_MIN_WEIGHT");
-        require(
-            SafeMath.sub(
-                BalancerConstants.MAX_WEIGHT, 
-                Constants.POOL_HEADROOM
-            ) >= SafeMath.add(_token_weight, _reserve_weight),
-            "ERR_MAX_WEIGHT"
-        );
-
-        console.log(
-            "RedeemableERC20Pool: construct_pool_weights: weights: %s %s", 
-            _target_spot, 
-            _token_weight
-        );
-        console.log(
-            "RedeemableERC20Pool: construct_pool_weights: reserve_weight: %s", 
-            _reserve_weight
-        );
-        start_weights.push(_reserve_weight);
-        start_weights.push(_token_weight);
-
-        // Target weights are the theoretical endpoint of updating gradually.
-        // Since the pool starts with the full token supply this is the maximum possible dump.
-        // We set the weight to the market cap of the redeem value.
-
-        uint256 _reserve_weight_final = BalancerConstants.MIN_WEIGHT;
-        uint256 _redeem_reserve = token.reserve_init();
-        uint256 _target_spot_final = SafeMath.div(
-            SafeMath.mul(_redeem_reserve, Constants.ONE),
-            pool_amounts[1]
-        );
-        uint256 _token_weight_final = SafeMath.div(
-            SafeMath.mul(SafeMath.mul(_target_spot_final, pool_amounts[1]), Constants.ONE),
-            SafeMath.mul(_redeem_reserve, BalancerConstants.MIN_WEIGHT)
-        );
-        console.log(
-            "RedeemableERC20Pool: construct_pool_weights: weights_final: %s %s", 
-            _target_spot_final, 
-            _token_weight_final
-        );
-        console.log(
-            "RedeemableERC20Pool: construct_pool_weights: reserve_weight_final: %s", 
-            _reserve_weight_final
-        );
-        target_weights.push(_reserve_weight_final);
-        target_weights.push(_token_weight_final);
-
-        require(
-            _token_weight_final >= BalancerConstants.MIN_WEIGHT, 
-            "ERR_MIN_WEIGHT_FINAL"
-        );
-        require(
-            SafeMath.sub(
-                BalancerConstants.MAX_WEIGHT, 
-                Constants.POOL_HEADROOM
-            ) >= SafeMath.add(_token_weight_final, _reserve_weight_final),
-            "ERR_MAX_WEIGHT_FINAL"
-        );
-    }
-
-
-    // We are not here to make money off fees.
-    // Set to the minimum balancer allows.
-    function pool_fee () private pure returns (uint256) {
-        return BalancerConstants.MIN_FEE;
-    }
-
-
-    function construct_crp () private onlyNotInit onlyOwner onlyBlocked {
-        // CRPFactory.
-        crp = crp_factory.newCrp(
-            address(balancer_factory),
-            ConfigurableRightsPool.PoolParams(
-                "R20P",
-                "RedeemableERC20Pool",
-                pool_addresses(),
-                pool_amounts,
-                start_weights,
-                pool_fee()
-            ),
-            RightsManager.constructRights(rights())
-        );
-=======
-        token.reserve().transfer(owner(), token.reserve().balanceOf(address(this)));
->>>>>>> ceb4abf5
-    }
-
 }