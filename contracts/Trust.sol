--- conflicted
+++ resolved
@@ -184,14 +184,11 @@
     /// Could be calculated as a view function but that would require external calls to the pool contract.
     uint256 public immutable successBalance;
 
-<<<<<<< HEAD
-=======
     /// The redeemable token minted in the constructor.
     RedeemableERC20 public immutable token;
     /// The `RedeemableERC20Pool` pool created for trading.
     RedeemableERC20Pool public immutable pool;
 
->>>>>>> 9adc1449
     /// Sanity checks configuration.
     /// Creates the `RedeemableERC20` contract and mints the redeemable ERC20 token.
     /// Creates the `RedeemableERC20Pool` contract.
@@ -213,80 +210,20 @@
         // This ensures that the weightings and valuations will be in a sensible range according to the internal assumptions made by Balancer etc.
         require(config_.redeemableERC20.totalSupply() >= config_.redeemableERC20Pool.reserveInit(), "MIN_TOKEN_SUPPLY");
 
-<<<<<<< HEAD
         successBalance = config_.redeemableERC20Pool.reserveInit().add(config_.seederFee).add(config_.redeemInit).add(config_.minimumCreatorRaise);
         require(config_.redeemableERC20Pool.weightValuation(config_.redeemableERC20Pool.finalWeight()) >= successBalance, "MIN_FINAL_VALUATION");
-
-        config = config_;
-=======
-        uint256 successBalance_ = poolConfig_.reserveInit.add(config_.seederFee).add(config_.redeemInit).add(config_.minimumCreatorRaise);
-        require(poolConfig_.finalValuation >= successBalance_, "MIN_FINAL_VALUATION");
-        successBalance = successBalance_;
 
         creator = config_.creator;
         seederFee = config_.seederFee;
         minimumTradingDuration = config_.minimumTradingDuration;
         redeemInit = config_.redeemInit;
         minimumCreatorRaise = config_.minimumCreatorRaise;
-
-        RedeemableERC20 token_ =  new RedeemableERC20(
-            redeemableERC20Config_
-        );
-        token = token_;
-
-        RedeemableERC20Pool pool_ = new RedeemableERC20Pool(RedeemableERC20PoolConfig(
-            poolConfig_.crpFactory,
-            poolConfig_.balancerFactory,
-            poolConfig_.reserve,
-            token_,
-            poolConfig_.reserveInit,
-            poolConfig_.initialValuation,
-            poolConfig_.finalValuation
-        ));
-        pool = pool_;
-
-        if (config_.seeder == address(0)) {
-            require(poolConfig_.reserveInit.mod(config_.seederUnits) == 0, "SEED_PRICE_MULTIPLIER");
-            config_.seeder = address(new SeedERC20(SeedERC20Config(
-                poolConfig_.reserve,
-                address(pool_),
-                // seed price.
-                poolConfig_.reserveInit.div(config_.seederUnits),
-                config_.seederUnits,
-                config_.seederCooldownDuration,
-                "",
-                ""
-            )));
-        }
         seeder = config_.seeder;
-
-        // Need to grant transfers for a few balancer addresses to facilitate exits.
-        token_.grantRole(token_.RECEIVER(), address(poolConfig_.balancerFactory));
-        token_.grantRole(token_.RECEIVER(), address(pool_.crp()));
-        token_.grantRole(token_.RECEIVER(), address(pool_));
-        token_.grantRole(token_.SENDER(), address(pool_.crp()));
-
-        // The pool reserve must always be one of the redeemable assets.
-        token_.adminAddRedeemable(poolConfig_.reserve);
-
-        // Send all tokens to the pool immediately.
-        // When the seed funds are raised `anonStartDistribution` will build a pool from these.
-        token_.safeTransfer(address(pool_), redeemableERC20Config_.totalSupply);
->>>>>>> 9adc1449
     }
 
     /// Accessor for the `TrustContracts` of this `Trust`.
     function getContracts() external view returns(TrustContracts memory) {
         return TrustContracts(
-<<<<<<< HEAD
-            address(config.redeemableERC20Pool.reserve()),
-            address(config.redeemableERC20),
-            address(config.redeemableERC20Pool),
-            address(config.seeder),
-            address(config.redeemableERC20.prestige()),
-            address(config.redeemableERC20Pool.crp()),
-            address(config.redeemableERC20Pool.crp().bPool())
-=======
             address(pool.reserve()),
             address(token),
             address(pool),
@@ -294,7 +231,6 @@
             address(token.prestige()),
             address(pool.crp()),
             address(pool.crp().bPool())
->>>>>>> 9adc1449
         );
     }
 
@@ -318,17 +254,10 @@
             config.redeemableERC20Pool.phaseBlocks(1),
             poolReserveBalance_,
             poolTokenBalance_,
-<<<<<<< HEAD
-            config.redeemableERC20Pool.reserveInit(),
-            config.minimumCreatorRaise,
-            config.seederFee,
-            config.redeemInit
-=======
             pool.reserveInit(),
             minimumCreatorRaise,
             seederFee,
             redeemInit
->>>>>>> 9adc1449
         );
     }
 
@@ -358,8 +287,6 @@
         }
     }
 
-<<<<<<< HEAD
-=======
     /// Allow the creator to add a redeemable erc20 to the internal `RedeemableERC20` token.
     /// This is a thin wrapper that proxies the creator to act as the admin for this function call.
     /// @param redeemable_ Redeemable erc20 passed directly to `adminAddRedeemable`.
@@ -370,16 +297,11 @@
         token.adminAddRedeemable(redeemable_);
     }
 
->>>>>>> 9adc1449
     /// Anyone can start the distribution.
     /// The requirement is that BOTH the reserve and redeemable tokens have already been sent to the Balancer pool.
     /// If the pool has the required funds it will set the weight curve and start the dutch auction.
     function anonStartDistribution() external {
-<<<<<<< HEAD
-        config.redeemableERC20Pool.ownerStartDutchAuction(block.number + config.minimumTradingDuration);
-=======
         pool.ownerStartDutchAuction(block.number + minimumTradingDuration);
->>>>>>> 9adc1449
     }
 
     /// Anyone can end the distribution.
@@ -430,24 +352,14 @@
         }
 
         if (creatorPay_ > 0) {
-<<<<<<< HEAD
-            config.redeemableERC20Pool.reserve().safeTransfer(
-                config.creator,
-=======
             pool.reserve().safeTransfer(
                 creator,
->>>>>>> 9adc1449
                 creatorPay_
             );
         }
 
-<<<<<<< HEAD
-        config.redeemableERC20Pool.reserve().safeTransfer(
-            config.seeder,
-=======
         pool.reserve().safeTransfer(
             seeder,
->>>>>>> 9adc1449
             seederPay_
         );
 
