// SPDX-License-Identifier: CAL
pragma solidity ^0.8.10;

import {ERC20Config} from "../erc20/ERC20Config.sol";
<<<<<<< HEAD
import {ERC20, ERC20Initializable} from "../erc20/ERC20Initializable.sol";
import {ERC20Redeem} from "../erc20/ERC20Redeem.sol";
import {IERC20Burnable} from "../erc20/IERC20Burnable.sol";
=======
import "@openzeppelin/contracts-upgradeable/token/ERC20/ERC20Upgradeable.sol";
>>>>>>> 138dc0ff
import {IERC20} from "@openzeppelin/contracts/token/ERC20/IERC20.sol";
// solhint-disable-next-line max-line-length
import {SafeERC20} from "@openzeppelin/contracts/token/ERC20/utils/SafeERC20.sol";

import {TierByConstruction} from "../tier/TierByConstruction.sol";
import {ITier} from "../tier/ITier.sol";

import {Phased} from "../phased/Phased.sol";

import {ERC20Pull, ERC20PullConfig} from "../erc20/ERC20Pull.sol";

/// Everything required by the `RedeemableERC20` constructor.
struct RedeemableERC20Config {
    // Account that will be the admin for the `RedeemableERC20` contract.
    // Useful for factory contracts etc.
    address admin;
    // Reserve token that the associated `Trust` or equivalent raise contract
    // will be forwarding to the `RedeemableERC20` contract.
    address reserve;
    // ERC20 config forwarded to the ERC20 constructor.
    ERC20Config erc20Config;
    // Tier contract to compare statuses against on transfer.
    ITier tier;
    // Minimum tier required for transfers in `Phase.ZERO`. Can be `0`.
    uint256 minimumTier;
    // Number of redeemable tokens to mint.
    uint256 totalSupply;
}

/// @title RedeemableERC20
/// @notice This is the ERC20 token that is minted and distributed.
///
/// During `Phase.ZERO` the token can be traded and so compatible with the
/// Balancer pool mechanics.
///
/// During `Phase.ONE` the token is frozen and no longer able to be traded on
/// any AMM or transferred directly.
///
/// The token can be redeemed during `Phase.ONE` which burns the token in
/// exchange for pro-rata erc20 tokens held by the `RedeemableERC20` contract
/// itself.
///
/// The token balances can be used indirectly for other claims, promotions and
/// events as a proof of participation in the original distribution by token
/// holders.
///
/// The token can optionally be restricted by the `ITier` contract to only
/// allow receipients with a specified membership status.
///
/// @dev `RedeemableERC20` is an ERC20 with 2 phases.
///
/// `Phase.ZERO` is the distribution phase where the token can be freely
/// transfered but not redeemed.
/// `Phase.ONE` is the redemption phase where the token can be redeemed but no
/// longer transferred.
///
/// Redeeming some amount of `RedeemableERC20` burns the token in exchange for
/// some other tokens held by the contract. For example, if the
/// `RedeemableERC20` token contract holds 100 000 USDC then a holder of the
/// redeemable token can burn some of their tokens to receive a % of that USDC.
/// If they redeemed (burned) an amount equal to 10% of the redeemable token
/// supply then they would receive 10 000 USDC.
///
/// To make the treasury assets discoverable anyone can call `newTreasuryAsset`
/// to emit an event containing the treasury asset address. As malicious and/or
/// spam users can emit many treasury events there is a need for sensible
/// indexing and filtering of asset events to only trusted users. This contract
/// is agnostic to how that trust relationship is defined for each user.
///
/// Users must specify all the treasury assets they wish to redeem to the
/// `redeem` function. After `redeem` is called the redeemed tokens are burned
/// so all treasury assets must be specified and claimed in a batch atomically.
/// Note: The same amount of `RedeemableERC20` is burned, regardless of which
/// treasury assets were specified. Specifying fewer assets will NOT increase
/// the proportion of each that is returned.
///
/// `RedeemableERC20` has several owner administrative functions:
/// - Owner can add senders and receivers that can send/receive tokens even
///   during `Phase.ONE`
/// - Owner can end `Phase.ONE` during `Phase.ZERO` by specifying the address
///   of a distributor, which will have any undistributed tokens burned.
/// The owner should be a `Trust` not an EOA.
///
/// The redeem functions MUST be used to redeem and burn RedeemableERC20s
/// (NOT regular transfers).
///
/// `redeem` will simply revert if called outside `Phase.ONE`.
/// A `Redeem` event is emitted on every redemption (per treasury asset) as
/// `(redeemer, asset, redeemAmount)`.
contract RedeemableERC20 is
    Phased,
    TierByConstruction,
<<<<<<< HEAD
    ERC20Pull,
    ERC20Initializable,
    ERC20Redeem,
    IERC20Burnable
=======
    ERC20Upgradeable,
    ReentrancyGuard,
    ERC20Pull
>>>>>>> 138dc0ff
{
    using SafeERC20 for IERC20;

    /// Phase constants.
    uint256 private constant PHASE_UNINITIALIZED = 0;
    uint256 private constant PHASE_DISTRIBUTING = 1;
    uint256 private constant PHASE_FROZEN = 2;

    /// Bits for a receiver.
    uint256 private constant RECEIVER = 0x1;
    /// Bits for a sender. Sender is also receiver.
    uint256 private constant SENDER = 0x3;

    /// To be clear, this admin is NOT intended to be an EOA.
    /// This contract is designed assuming the admin is a `Trust` or equivalent
    /// contract that itself does NOT have an admin key.
    address private admin;
    /// Tracks addresses that can always send/receive regardless of phase.
    /// sender/receiver => access bits
    mapping(address => uint256) private access;

    event Initialize(address sender, address admin, uint256 minimumTier);

    event Sender(address sender, address grantedSender);
    event Receiver(address sender, address grantedReceiver);

    /// RedeemableERC20 uses the standard/default 18 ERC20 decimals.
    /// The minimum supply enforced by the constructor is "one" token which is
    /// `10 ** 18`.
    /// The minimum supply does not prevent subsequent redemption/burning.
    uint256 private constant MINIMUM_INITIAL_SUPPLY = 10**18;

    /// The minimum status that a user must hold to receive transfers during
    /// `Phase.ZERO`.
    /// The tier contract passed to `TierByConstruction` determines if
    /// the status is held during `_beforeTokenTransfer`.
    /// Public so external contracts can interface with the required tier.
    uint256 public minimumTier;

    /// Mint the full ERC20 token supply and configure basic transfer
    /// restrictions. Initializes all base contracts.
    /// @param config_ Initialized configuration.
    function initialize(RedeemableERC20Config memory config_) external {
        initializePhased();

        initializeTierByConstruction(config_.tier);
        initializeERC20Pull(ERC20PullConfig(config_.admin, config_.reserve));
<<<<<<< HEAD
        initializeERC20(config_.erc20Config);
=======
        initializePhased();
        __ERC20_init(config_.erc20Config.name, config_.erc20Config.symbol);
>>>>>>> 138dc0ff

        require(
            config_.totalSupply >= MINIMUM_INITIAL_SUPPLY,
            "MINIMUM_INITIAL_SUPPLY"
        );
        minimumTier = config_.minimumTier;

        // Minting and burning must never fail.
        access[address(0)] = SENDER;

        // Admin receives full supply.
        access[config_.admin] = RECEIVER;
        _mint(config_.admin, config_.totalSupply);

        admin = config_.admin;

        // The reserve must always be one of the treasury assets.
        newTreasuryAsset(config_.reserve);

        emit Initialize(msg.sender, config_.admin, config_.minimumTier);

        // Smoke test on whatever is on the other side of `config_.tier`.
        // It is a common mistake to pass in a contract without the `ITier`
        // interface and brick transfers. We want to discover that ASAP.
        // E.g. `Verify` instead of `VerifyTier`.
        // Slither does not like this unused return, but we're not looking for
        // any specific return value, just trying to avoid something that
        // blatantly errors out.
        // slither-disable-next-line unused-return
        ITier(config_.tier).report(msg.sender);

        schedulePhase(PHASE_DISTRIBUTING, block.number);
    }

    /// Require a function is only admin callable.
    modifier onlyAdmin() {
        require(msg.sender == admin, "ONLY_ADMIN");
        _;
    }

    /// Check that an address is a receiver.
    /// A sender is also a receiver.
    /// @param maybeReceiver_ account to check.
    /// @return True if account is a receiver.
    function isReceiver(address maybeReceiver_) public view returns (bool) {
        return access[maybeReceiver_] > 0;
    }

    /// Admin can grant an address receiver rights.
    /// @param newReceiver_ The account to grand receiver.
    function grantReceiver(address newReceiver_) external onlyAdmin {
        // Using `|` preserves sender if previously granted.
        access[newReceiver_] = access[newReceiver_] | RECEIVER;
        emit Receiver(msg.sender, newReceiver_);
    }

    /// Check that an address is a sender.
    /// @param maybeSender_ account to check.
    /// @return True if account is a sender.
    function isSender(address maybeSender_) public view returns (bool) {
        return access[maybeSender_] > 1;
    }

    /// Admin can grant an addres sender rights.
    /// @param newSender_ The account to grant sender.
    function grantSender(address newSender_) external onlyAdmin {
        // Sender is also a receiver.
        access[newSender_] = SENDER;
        emit Sender(msg.sender, newSender_);
    }

    /// The admin can burn all tokens of a single address to end `Phase.ZERO`.
    /// The intent is that during `Phase.ZERO` there is some contract
    /// responsible for distributing the tokens.
    /// The admin specifies the distributor to end `Phase.ZERO` and all
    /// undistributed tokens are burned.
    /// The distributor is NOT set during the constructor because it likely
    /// doesn't exist at that point. For example, Balancer needs the paired
    /// erc20 tokens to exist before the trading pool can be built.
    /// @param distributors_ The distributor according to the admin.
    function burnDistributors(address[] memory distributors_)
        external
        onlyPhase(PHASE_DISTRIBUTING)
        onlyAdmin
    {
        schedulePhase(PHASE_FROZEN, block.number);
        for (uint256 i_ = 0; i_ < distributors_.length; i_++) {
            address distributor_ = distributors_[i_];
            uint256 distributorBalance_ = balanceOf(distributor_);
            if (distributorBalance_ > 0) {
                _burn(distributor_, balanceOf(distributor_));
            }
        }
    }

    /// @inheritdoc IERC20Burnable
    function burn(uint256 amount_) public {
        _burn(msg.sender, amount_);
    }

    function redeem(IERC20[] memory treasuryAssets_, uint256 redeemAmount_)
        external
        onlyPhase(PHASE_FROZEN)
    {
        _redeem(treasuryAssets_, redeemAmount_);
    }

    /// Apply phase sensitive transfer restrictions.
    /// During `Phase.ZERO` only tier requirements apply.
    /// During `Phase.ONE` all transfers except burns are prevented.
    /// If a transfer involves either a sender or receiver with the SENDER
    /// or RECEIVER role, respectively, it will bypass these restrictions.
    /// @inheritdoc ERC20Upgradeable
    function _beforeTokenTransfer(
        address sender_,
        address receiver_,
        uint256 amount_
    ) internal virtual override {
        super._beforeTokenTransfer(sender_, receiver_, amount_);

        // Sending tokens to this contract (e.g. instead of redeeming) is
        // always an error.
        require(receiver_ != address(this), "TOKEN_SEND_SELF");

        // Some contracts may attempt a preflight (e.g. Balancer) of a 0 amount
        // transfer.
        // We don't want to accidentally cause external errors due to zero
        // value transfers.
        if (
            amount_ > 0 &&
            // The sender and receiver lists bypass all access restrictions.
            !(isSender(sender_) || isReceiver(receiver_))
        ) {
            // During `Phase.ZERO` transfers are only restricted by the
            // tier of the recipient.
            uint256 currentPhase_ = currentPhase();
            if (currentPhase_ == PHASE_DISTRIBUTING) {
                require(isTier(receiver_, minimumTier), "MIN_TIER");
            }
            // During `Phase.ONE` only token burns are allowed.
            else if (currentPhase_ == PHASE_FROZEN) {
                require(receiver_ == address(0), "FROZEN");
            }
            // There are no other phases.
            else {
                assert(false);
            }
        }
    }
}<|MERGE_RESOLUTION|>--- conflicted
+++ resolved
@@ -2,13 +2,9 @@
 pragma solidity ^0.8.10;
 
 import {ERC20Config} from "../erc20/ERC20Config.sol";
-<<<<<<< HEAD
-import {ERC20, ERC20Initializable} from "../erc20/ERC20Initializable.sol";
 import {ERC20Redeem} from "../erc20/ERC20Redeem.sol";
 import {IERC20Burnable} from "../erc20/IERC20Burnable.sol";
-=======
 import "@openzeppelin/contracts-upgradeable/token/ERC20/ERC20Upgradeable.sol";
->>>>>>> 138dc0ff
 import {IERC20} from "@openzeppelin/contracts/token/ERC20/IERC20.sol";
 // solhint-disable-next-line max-line-length
 import {SafeERC20} from "@openzeppelin/contracts/token/ERC20/utils/SafeERC20.sol";
@@ -101,16 +97,10 @@
 contract RedeemableERC20 is
     Phased,
     TierByConstruction,
-<<<<<<< HEAD
     ERC20Pull,
-    ERC20Initializable,
+    ERC20Upgradeable,
     ERC20Redeem,
     IERC20Burnable
-=======
-    ERC20Upgradeable,
-    ReentrancyGuard,
-    ERC20Pull
->>>>>>> 138dc0ff
 {
     using SafeERC20 for IERC20;
 
@@ -158,12 +148,7 @@
 
         initializeTierByConstruction(config_.tier);
         initializeERC20Pull(ERC20PullConfig(config_.admin, config_.reserve));
-<<<<<<< HEAD
-        initializeERC20(config_.erc20Config);
-=======
-        initializePhased();
         __ERC20_init(config_.erc20Config.name, config_.erc20Config.symbol);
->>>>>>> 138dc0ff
 
         require(
             config_.totalSupply >= MINIMUM_INITIAL_SUPPLY,
