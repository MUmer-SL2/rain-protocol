// SPDX-License-Identifier: CAL
pragma solidity =0.8.10;

import {SaturatingMath} from "../math/SaturatingMath.sol";

import {IBalancerConstants} from "../pool/IBalancerConstants.sol";
import {IBPool} from "../pool/IBPool.sol";
import {ICRPFactory} from "../pool/ICRPFactory.sol";
import {Rights} from "../pool/IRightsManager.sol";

import "@openzeppelin/contracts/token/ERC20/ERC20.sol";
import "@openzeppelin/contracts/utils/math/Math.sol";
import "@openzeppelin/contracts/access/Ownable.sol";
import {IERC20} from "@openzeppelin/contracts/token/ERC20/IERC20.sol";
// solhint-disable-next-line max-line-length
import {SafeERC20} from "@openzeppelin/contracts/token/ERC20/utils/SafeERC20.sol";

// solhint-disable-next-line max-line-length
import {RedeemableERC20, RedeemableERC20Config} from "../redeemableERC20/RedeemableERC20.sol";
import {SeedERC20, SeedERC20Config} from "../seed/SeedERC20.sol";
// solhint-disable-next-line max-line-length
import {RedeemableERC20Factory} from "../redeemableERC20/RedeemableERC20Factory.sol";
import {SeedERC20Factory} from "../seed/SeedERC20Factory.sol";
import {BPoolFeeEscrow} from "../escrow/BPoolFeeEscrow.sol";
import {ERC20Config} from "../erc20/ERC20Config.sol";
import {Phased} from "../phased/Phased.sol";

import "../sale/ISale.sol";

// solhint-disable-next-line max-line-length
import {PoolParams, IConfigurableRightsPool} from "../pool/IConfigurableRightsPool.sol";

/// High level state of the distribution.
/// An amalgamation of the phases and states of the internal contracts.
enum DistributionStatus {
    /// Trust is created but does not have reserve funds required to start the
    /// distribution.
    Pending,
    /// Trust has enough reserve funds to start the distribution.
    Seeded,
    /// The balancer pool is funded and trading.
    Trading,
    /// The last block of the balancer pool gradual weight changes is in the
    /// past.
    TradingCanEnd,
    /// The balancer pool liquidity has been removed and distribution is
    /// successful.
    Success,
    /// The balancer pool liquidity has been removed and distribution is a
    /// failure.
    Fail
}

/// Everything required to setup a `ConfigurableRightsPool` for a `Trust`.
/// @param reserve Reserve side of the pool pair.
/// @param token Redeemable ERC20 side of the pool pair.
/// @param reserveInit Initial reserve value in the pool.
/// @param tokenSupply Total token supply.
/// @param initialValuation Initial marketcap of the token according to the
/// balancer pool denominated in reserve token.
/// The spot price of the token is ( market cap / token supply ) where market
/// cap is defined in terms of the reserve. The spot price of a balancer pool
/// token is a function of both the amounts of each token and their weights.
/// This bonding curve is described in the Balancer whitepaper. We define a
/// valuation of newly minted tokens in terms of the deposited reserve. The
/// reserve weight is set to the minimum allowable value to achieve maximum
/// capital efficiency for the fund raising.
struct CRPConfig {
    address reserve;
    address token;
    uint256 reserveInit;
    uint256 tokenSupply;
    uint256 initialValuation;
}

/// Configuration specific to constructing the `Trust`.
/// @param crpFactory Balancer `ConfigurableRightsPool` factory.
/// @param balancerFactory Balancer factory.
/// @param redeemableERC20Factory `RedeemableERC20Factory`.
/// @param seedERC20Factory The `SeedERC20Factory` on the current network.
/// @param creatorFundsReleaseTimeout Number of blocks after which emergency
/// mode can be activated in phase two or three. Ideally this never happens and
/// instead anon ends the auction successfully and all funds are cleared. If
/// this does happen then creator can access any trust related tokens owned by
/// the trust.
/// @param maxRaiseDuration Every `Trust` built by this factory will have its
/// raise duration limited by this max duration.
struct TrustConstructionConfig {
    address crpFactory;
    address balancerFactory;
    RedeemableERC20Factory redeemableERC20Factory;
    SeedERC20Factory seedERC20Factory;
    uint256 creatorFundsReleaseTimeout;
    uint256 maxRaiseDuration;
}

/// Configuration specific to initializing a `Trust` clone.
/// `Trust` contracts also take inner config for the pool and token.
/// @param reserve Reserve token address, e.g. USDC.
/// @param reserveInit Initital reserve amount to start the LBP with.
/// @param initialValuation Initital valuation to weight the LBP against,
/// relative to the reserve.
/// @param finalValuation Final valuation to weight the LBP against, relative
/// to the reserve, assuming no trades.
/// @param minimumTradingDuration Minimum number of blocks the raise can be
/// active. Relies on anon to call `endDutchAuction` to close out the auction
/// after this many blocks.
/// @param creator Address of the creator who will receive reserve assets on
/// successful distribution.
/// @param minimumCreatorRaise Minimum amount to raise for the creator from the
/// distribution period. A successful distribution raises at least this
/// AND also the seed fee and `redeemInit`;
/// On success the creator receives these funds.
/// On failure the creator receives `0`.
/// @param seederFee Absolute amount of reserve tokens that the seeders will
/// receive in addition to their initial capital in the case that the raise is
/// successful.
/// @param redeemInit The initial reserve token amount to forward to the
/// redeemable token in the case that the raise is successful. If the raise
/// fails this is ignored and instead the full reserve amount sans seeder
/// refund is forwarded instead.
struct TrustConfig {
    IERC20 reserve;
    uint256 reserveInit;
    uint256 initialValuation;
    uint256 finalValuation;
    uint256 minimumTradingDuration;
    address creator;
    uint256 minimumCreatorRaise;
    uint256 seederFee;
    uint256 redeemInit;
}

/// Forwarded config for `SeedERC20Config`.
/// @param seeder Either an EOA (externally owned address) or `address(0)`.
/// If an EOA the seeder account must transfer seed funds to the newly
/// constructed `Trust` before distribution can start.
/// If `address(0)` a new `SeedERC20` contract is built in the `Trust`
/// constructor.
struct TrustSeedERC20Config {
    address seeder;
    uint256 cooldownDuration;
    ERC20Config erc20Config;
}

/// Forwarded config for `RedeemableERC20Config`.
struct TrustRedeemableERC20Config {
    ERC20Config erc20Config;
    address tier;
    uint256 minimumTier;
}

/// @title Trust
/// @notice The Balancer LBP functionality is wrapped by `RedeemableERC20Pool`.
///
/// Ensures the pool tokens created during the initialization of the
/// Balancer LBP are owned by the `Trust` and never touch an externally owned
/// account.
///
/// `RedeemableERC20Pool` has several phases:
///
/// - `Phase.ZERO`: Deployed not trading but can be by owner calling
/// `ownerStartDutchAuction`
/// - `Phase.ONE`: Trading open
/// - `Phase.TWO`: Trading open but can be closed by owner calling
/// `ownerEndDutchAuction`
/// - `Phase.THREE`: Trading closed
///
/// `RedeemableERC20Pool` expects the `Trust` to schedule the phases correctly
/// and ensure proper guards around these library functions.
///
/// @dev Deployer and controller for a Balancer ConfigurableRightsPool.
/// This library is intended for internal use by a `Trust`.
/// @notice Coordinates the mediation and distribution of tokens
/// between stakeholders.
///
/// The `Trust` contract is responsible for configuring the
/// `RedeemableERC20` token, `RedeemableERC20Pool` Balancer wrapper
/// and the `SeedERC20` contract.
///
/// Internally the `TrustFactory` calls several admin/owner only
/// functions on its children and these may impose additional
/// restrictions such as `Phased` limits.
///
/// The `Trust` builds and references `RedeemableERC20`,
/// `RedeemableERC20Pool` and `SeedERC20` contracts internally and
/// manages all access-control functionality.
///
/// The major functions of the `Trust` contract, apart from building
/// and configuring the other contracts, is to start and end the
/// fundraising event, and mediate the distribution of funds to the
/// correct stakeholders:
///
/// - On `Trust` construction, all minted `RedeemableERC20` tokens
///   are sent to the `RedeemableERC20Pool`
/// - `startDutchAuction` can be called by anyone on `RedeemableERC20Pool` to
///   begin the Dutch Auction. This will revert if this is called before seeder
///   reserve funds are available on the `Trust`.
/// - `anonEndDistribution` can be called by anyone (only when
///   `RedeemableERC20Pool` is in `Phase.TWO`) to end the Dutch Auction
///   and distribute funds to the correct stakeholders, depending on
///   whether or not the auction met the fundraising target.
///   - On successful raise
///     - seed funds are returned to `seeder` address along with
///       additional `seederFee` if configured
///     - `redeemInit` is sent to the `redeemableERC20` address, to back
///       redemptions
///     - the `creator` gets the remaining balance, which should
///       equal or exceed `minimumCreatorRaise`
///   - On failed raise
///     - seed funds are returned to `seeder` address
///     - the remaining balance is sent to the `redeemableERC20` address, to
///       back redemptions
///     - the `creator` gets nothing
/// @dev Mediates stakeholders and creates internal Balancer pools and tokens
/// for a distribution.
///
/// The goals of a distribution:
/// - Mint and distribute a `RedeemableERC20` as fairly as possible,
///   prioritising true fans of a creator.
/// - Raise a minimum reserve so that a creator can deliver value to fans.
/// - Provide a safe space through membership style filters to enhance
///   exclusivity for fans.
/// - Ensure that anyone who seeds the raise (not fans) by risking and
///   providing capital is compensated.
///
/// Stakeholders:
/// - Creator: Have a project of interest to their fans
/// - Fans: Will purchase project-specific tokens to receive future rewards
///   from the creator
/// - Seeder(s): Provide initial reserve assets to seed a Balancer trading pool
/// - Deployer: Configures and deploys the `Trust` contract
///
/// The creator is nominated to receive reserve assets on a successful
/// distribution. The creator must complete the project and fans receive
/// rewards. There is no on-chain mechanism to hold the creator accountable to
/// the project completion. Requires a high degree of trust between creator and
/// their fans.
///
/// Fans are willing to trust and provide funds to a creator to complete a
/// project. Fans likely expect some kind of reward or "perks" from the
/// creator, such as NFTs, exclusive events, etc.
/// The distributed tokens are untransferable after trading ends and merely act
/// as records for who should receive rewards.
///
/// Seeders add the initial reserve asset to the Balancer pool to start the
/// automated market maker (AMM).
/// Ideally this would not be needed at all.
/// Future versions of `Trust` may include a bespoke distribution mechanism
/// rather than Balancer contracts. Currently it is required by Balancer so the
/// seeder provides some reserve and receives a fee on successful distribution.
/// If the distribution fails the seeder is returned their initial reserve
/// assets. The seeder is expected to promote and mentor the creator in
/// non-financial ways.
///
/// The deployer has no specific priviledge or admin access once the `Trust` is
/// deployed. They provide the configuration, including nominating
/// creator/seeder, and pay gas but that is all.
/// The deployer defines the conditions under which the distribution is
/// successful. The seeder/creator could also act as the deployer.
///
/// Importantly the `Trust` contract is the owner/admin of the contracts it
/// creates. The `Trust` never transfers ownership so it directly controls all
/// internal workflows. No stakeholder, even the deployer or creator, can act
/// as owner of the internals.
contract Trust is Phased, ISale {
    using Math for uint256;
    using SaturatingMath for uint256;

    using SafeERC20 for IERC20;
    using SafeERC20 for RedeemableERC20;

    /// Balancer requires a minimum balance of `10 ** 6` for all tokens at all
    /// times. ConfigurableRightsPool repo misreports this as 10 ** 12 but the
    /// Balancer Core repo has it set as `10 ** 6`. We add one here to protect
    /// ourselves against rounding issues.
    uint256 private constant MIN_BALANCER_POOL_BALANCE = 10**6 + 1;
    /// To ensure that the dust at the end of the raise is dust-like, we
    /// enforce a minimum starting reserve balance 100x the minimum.
    uint256 private constant MIN_RESERVE_INIT = 10**8;

    /// Trust is not initialized.
    uint256 private constant PHASE_UNINITIALIZED = 0;
    /// Trust has not received reserve funds to start a raise.
    uint256 private constant PHASE_PENDING = 1;
    /// Trust has started trading against an LBP.
    uint256 private constant PHASE_TRADING = 2;
    /// LBP can end.
    uint256 private constant PHASE_CAN_END = 3;
    /// LBP has ended successfully and funds are distributed.
    uint256 private constant PHASE_ENDED = 4;
    /// LBP failed to end somehow and creator must handle funds.
    uint256 private constant PHASE_EMERGENCY = 5;

    /// Trust has been constructed.
    /// Intended for use with a `TrustFactory` that will clone all these.
    /// @param sender `msg.sender` of the construction.
    event Construction(
        address sender,
        address balancerFactory,
        address crpFactory,
        address redeemableERC20Factory,
        address seedERC20Factory,
        address bPoolFeeEscrow,
        uint256 creatorFundsReleaseTimeout,
        uint256 maxRaiseDuration
    );

    /// Summary of every contract built or referenced internally by `Trust`.
    /// @param sender `msg.sender` of the initialize.
    /// @param config config input to initialize.
    /// @param crp The Balancer `ConfigurableRightsPool` deployed for this
    /// distribution.
    /// @param seeder Address that provides the initial reserve token seed.
    /// @param redeemableERC20 Redeemable erc20 token that is minted and
    /// distributed.
    /// @param successBalance Success balance calculated from the config.
    event Initialize(
        address sender,
        TrustConfig config,
        address crp,
        address seeder,
        address redeemableERC20,
        uint256 successBalance
    );

    /// The dutch auction has started.
    /// @param sender `msg.sender` of the auction start.
    /// @param pool The pool created for the auction.
    /// @param finalAuctionBlock The block the auction can end after.
    event StartDutchAuction(
        address sender,
        address pool,
        uint256 finalAuctionBlock
    );

    /// The dutch auction has ended.
    /// @param sender `msg.sender` of the auction end.
    /// @param finalBalance Final balance of the auction that is payable to
    /// participants. Doesn't include trapped dust.
    /// @param seederPay Amount paid to seeder.
    /// @param creatorPay Amount paid to raise creator.
    /// @param tokenPay Amount paid to redeemable token.
    /// @param poolDust Dust trapped in the pool.
    event EndDutchAuction(
        address sender,
        uint256 finalBalance,
        uint256 seederPay,
        uint256 creatorPay,
        uint256 tokenPay,
        uint256 poolDust
    );

    /// Funds released for creator in emergency mode.
    /// @param sender `msg.sender` of the funds release.
    /// @param token Token being released.
    /// @param amount Amount of token released.
    event CreatorFundsRelease(address sender, address token, uint256 amount);

    /// Balancer pool fee escrow used for trust trades.
    BPoolFeeEscrow private immutable bPoolFeeEscrow;

    /// Max duration that can be initialized for the `Trust`.
    uint256 private immutable maxRaiseDuration;

    /// Seeder from the initial config.
    address private seeder;
    /// `SeedERC20Factory` from the construction config.
    SeedERC20Factory private immutable seedERC20Factory;
    /// `RedeemableERC20Factory` from the construction config.
    RedeemableERC20Factory private immutable redeemableERC20Factory;
    /// `CRPFactory` from the construction config.
    address private immutable crpFactory;
    /// `BalancerFactory` from the construction config.
    address private immutable balancerFactory;

    /// Balance of the reserve asset in the Balance pool at the moment
    /// `anonEndDistribution` is called. This must be greater than or equal to
    /// `successBalance` for the distribution to succeed.
    /// Will be uninitialized until `anonEndDistribution` is called.
    /// Note the finalBalance includes the dust that is permanently locked in
    /// the Balancer pool after the distribution.
    /// The actual distributed amount will lose roughly 10 ** -7 times this as
    /// locked dust.
    /// The exact dust can be retrieved by inspecting the reserve balance of
    /// the Balancer pool after the distribution.
    uint256 private finalBalance;
    /// Pool reserveInit + seederFee + redeemInit + minimumCreatorRaise.
    /// Could be calculated as a view function but that would require external
    /// calls to the pool contract.
    uint256 private successBalance;

    /// The redeemable token minted in the constructor.
    RedeemableERC20 private _token;
    /// Reserve token.
    IERC20 private _reserve;
    /// The `ConfigurableRightsPool` built during construction.
    IConfigurableRightsPool public crp;

    /// Initial reserve balance of the pool.
    uint256 private reserveInit;

    /// Minimum amount that must be raised for the creator for a success.
    /// Dust, seeder and token balances must be added to this for the final
    /// pool success value.
    uint256 private minimumCreatorRaise;

    /// The creator of the raise.
    address private creator;
    /// After this many blocks in a raise-endable state, the creator funds
    /// release can be activated. Ideally this is either never activated or by
    /// the time it is activated all funds are long gone due to a successful
    /// raise end distribution.
    uint256 private immutable creatorFundsReleaseTimeout;

    /// The fee paid to seeders on top of the seeder input if the raise is a
    /// success.
    uint256 private seederFee;
    /// The reserve forwarded to the redeemable token if the raise is a
    /// success.
    uint256 private redeemInit;

    /// Minimum trading duration from the initial config.
    uint256 private minimumTradingDuration;

    /// The final weight on the last block of the raise.
    /// Note the spot price is unknown until the end because we don't know
    /// either of the final token balances.
    uint256 private finalWeight;

    constructor(TrustConstructionConfig memory config_) {
        balancerFactory = config_.balancerFactory;
        crpFactory = config_.crpFactory;
        redeemableERC20Factory = config_.redeemableERC20Factory;
        seedERC20Factory = config_.seedERC20Factory;
        BPoolFeeEscrow bPoolFeeEscrow_ = new BPoolFeeEscrow();
        bPoolFeeEscrow = bPoolFeeEscrow_;
        creatorFundsReleaseTimeout = config_.creatorFundsReleaseTimeout;
        // Assumption here that the `msg.sender` is a `TrustFactory` that the
        // `BPoolFeeEscrow` can trust. If it isn't then an insecure escrow will
        // be deployed for this `Trust` AND this `Trust` itself won't have a
        // secure parent `TrustFactory` so nobody should trust it.
        maxRaiseDuration = config_.maxRaiseDuration;

        emit Construction(
            msg.sender,
            config_.balancerFactory,
            config_.crpFactory,
            address(config_.redeemableERC20Factory),
            address(config_.seedERC20Factory),
            address(bPoolFeeEscrow_),
            config_.creatorFundsReleaseTimeout,
            config_.maxRaiseDuration
        );
    }

    /// Sanity checks configuration.
    /// Creates the `RedeemableERC20` contract and mints the redeemable ERC20
    /// token.
    /// Creates the `RedeemableERC20Pool` contract.
    /// (optional) Creates the `SeedERC20` contract. Pass a non-zero address to
    /// bypass this.
    /// Adds the Balancer pool contracts to the token sender/receiver lists as
    /// needed.
    /// Adds the Balancer pool reserve asset as the first redeemable on the
    /// `RedeemableERC20` contract.
    ///
    /// Note on slither:
    /// Slither detects a benign reentrancy in this constructor.
    /// However reentrancy is not possible in a contract constructor.
    /// Further discussion with the slither team:
    /// https://github.com/crytic/slither/issues/887
    ///
    /// @param config_ Config for the Trust.
    // Slither false positive. `initializePhased` cannot be reentrant.
    // https://github.com/crytic/slither/issues/887
    // slither-disable-next-line reentrancy-benign
    function initialize(
        TrustConfig memory config_,
        TrustRedeemableERC20Config memory trustRedeemableERC20Config_,
        TrustSeedERC20Config memory trustSeedERC20Config_
    ) external {
        initializePhased();
        // Copied from onlyPhase so it can sit after `initializePhased`.
        require(currentPhase() == PHASE_UNINITIALIZED, "BAD_PHASE");
        schedulePhase(PHASE_PENDING, block.number);

        require(config_.creator != address(0), "CREATOR_0");
        require(address(config_.reserve) != address(0), "RESERVE_0");
        require(
            config_.reserveInit >= MIN_RESERVE_INIT,
            "RESERVE_INIT_MINIMUM"
        );
        require(
            config_.initialValuation >= config_.finalValuation,
            "MIN_INITIAL_VALUTION"
        );

        creator = config_.creator;
        _reserve = config_.reserve;
        reserveInit = config_.reserveInit;

        // If the raise really does have a minimum of `0` and `0` trading
        // happens then the raise will be considered a "success", burning all
        // rTKN, which would trap any escrowed or deposited funds that nobody
        // can retrieve as nobody holds any rTKN.
        // A zero or very low minimum raise is very likely NOT what you want
        // for a LBP, consider using `Sale` instead, which supports rTKN
        // forwarding in the case of a raise not selling out.
        require(config_.minimumCreatorRaise > 0, "MIN_RAISE_0");
        minimumCreatorRaise = config_.minimumCreatorRaise;
        seederFee = config_.seederFee;
        redeemInit = config_.redeemInit;

        finalWeight = valuationWeight(
            config_.reserveInit,
            config_.finalValuation
        );

        uint256 successBalance_ = config_.reserveInit +
            config_.seederFee +
            config_.redeemInit +
            config_.minimumCreatorRaise;

        require(
            config_.finalValuation >= successBalance_,
            "MIN_FINAL_VALUATION"
        );
        successBalance = successBalance_;

        require(
            config_.minimumTradingDuration <= maxRaiseDuration,
            "MAX_RAISE_DURATION"
        );
        require(config_.minimumTradingDuration > 0, "0_TRADING_DURATION");
        minimumTradingDuration = config_.minimumTradingDuration;

        address redeemableERC20_ = initializeRedeemableERC20(
            config_,
            trustRedeemableERC20Config_
        );
        _token = RedeemableERC20(redeemableERC20_);

        address seeder_ = initializeSeeder(config_, trustSeedERC20Config_);
        seeder = seeder_;

        address crp_ = initializeCRP(
            CRPConfig(
                address(config_.reserve),
                redeemableERC20_,
                config_.reserveInit,
                trustRedeemableERC20Config_.erc20Config.initialSupply,
                config_.initialValuation
            )
        );
        crp = IConfigurableRightsPool(crp_);

        emit Initialize(
            msg.sender,
            config_,
            crp_,
            seeder_,
            address(redeemableERC20_),
            successBalance_
        );
    }

    /// Initializes the `RedeemableERC20` token used by the trust.
    function initializeRedeemableERC20(
        TrustConfig memory config_,
        TrustRedeemableERC20Config memory trustRedeemableERC20Config_
    ) private returns (address) {
        // There are additional minimum reserve init and token supply
        // restrictions enforced by `RedeemableERC20` and
        // `RedeemableERC20Pool`. This ensures that the weightings and
        // valuations will be in a sensible range according to the internal
        // assumptions made by Balancer etc.
        require(
            trustRedeemableERC20Config_.erc20Config.initialSupply >=
                config_.reserveInit,
            "MIN_TOKEN_SUPPLY"
        );
        // Whatever address is provided for erc20Config as the distributor is
        // ignored and overwritten as the `Trust`.
        trustRedeemableERC20Config_.erc20Config.distributor = address(this);
        RedeemableERC20 redeemableERC20_ = RedeemableERC20(
            redeemableERC20Factory.createChild(
                abi.encode(
                    RedeemableERC20Config(
                        address(config_.reserve),
                        trustRedeemableERC20Config_.erc20Config,
                        trustRedeemableERC20Config_.tier,
                        trustRedeemableERC20Config_.minimumTier,
                        // Forwarding address is always zero
                        // (i.e. distribution will burn unsold rTKN)
                        // because LBP mechanics basically mandate many unsold
                        // tokens.
                        address(0)
                    )
                )
            )
        );
        redeemableERC20_.grantReceiver(address(bPoolFeeEscrow));
        return address(redeemableERC20_);
    }

    /// Initializes the seeder used by the `Trust`.
    /// If `TrustSeedERC20Config.seeder` is `address(0)` a new `SeedERC20`
    /// contract is cloned, otherwise the seeder is used verbatim.
    function initializeSeeder(
        TrustConfig memory config_,
        TrustSeedERC20Config memory trustSeedERC20Config_
    ) private returns (address) {
        address seeder_ = trustSeedERC20Config_.seeder;
        if (seeder_ == address(0)) {
            require(
                0 ==
                    config_.reserveInit %
                        trustSeedERC20Config_.erc20Config.initialSupply,
                "SEED_PRICE_MULTIPLIER"
            );
            seeder_ = address(
                seedERC20Factory.createChild(
                    abi.encode(
                        SeedERC20Config(
                            config_.reserve,
                            address(this),
                            // seed price.
                            config_.reserveInit /
                                trustSeedERC20Config_.erc20Config.initialSupply,
                            trustSeedERC20Config_.cooldownDuration,
                            trustSeedERC20Config_.erc20Config
                        )
                    )
                )
            );
        }
        return seeder_;
    }

    /// Configures and deploys the `ConfigurableRightsPool`.
    /// Call this during initialization.
    /// @param config_ All configuration for the `RedeemableERC20Pool`.
    function initializeCRP(CRPConfig memory config_) private returns (address) {
        // The addresses in the `RedeemableERC20Pool`, as `[reserve, token]`.
        address[] memory poolAddresses_ = new address[](2);
        poolAddresses_[0] = address(config_.reserve);
        poolAddresses_[1] = address(config_.token);

        // Initial amounts as configured reserve init and total token supply.
        uint256[] memory poolAmounts_ = new uint256[](2);
        poolAmounts_[0] = config_.reserveInit;
        poolAmounts_[1] = config_.tokenSupply;

        // Initital weights follow initial valuation reserve denominated.
        uint256[] memory initialWeights_ = new uint256[](2);
        initialWeights_[0] = IBalancerConstants.MIN_WEIGHT;
        initialWeights_[1] = valuationWeight(
            config_.reserveInit,
            config_.initialValuation
        );

        address crp_ = ICRPFactory(crpFactory).newCrp(
            balancerFactory,
            PoolParams(
                "R20P",
                "RedeemableERC20Pool",
                poolAddresses_,
                poolAmounts_,
                initialWeights_,
                IBalancerConstants.MIN_FEE
            ),
            Rights(
                // 0. Pause
                false,
                // 1. Change fee
                false,
                // 2. Change weights
                // (`true` needed to set gradual weight schedule)
                true,
                // 3. Add/remove tokens
                false,
                // 4. Whitelist LPs (default behaviour for `true` is that
                //    nobody can `joinPool`)
                true,
                // 5. Change cap
                false
            )
        );

        // Need to grant transfers for a few balancer addresses to facilitate
        // setup and exits.
        RedeemableERC20(config_.token).grantReceiver(
            address(IConfigurableRightsPool(crp_).bFactory())
        );
        RedeemableERC20(config_.token).grantReceiver(address(this));
        RedeemableERC20(config_.token).grantSender(crp_);

        // Preapprove all tokens and reserve for the CRP.
        IERC20(config_.reserve).safeApprove(address(crp_), config_.reserveInit);
        IERC20(config_.token).safeApprove(address(crp_), config_.tokenSupply);

        return crp_;
    }

    /// https://balancer.finance/whitepaper/
    /// Spot = ( Br / Wr ) / ( Bt / Wt )
    /// => ( Bt / Wt ) = ( Br / Wr ) / Spot
    /// => Wt = ( Spot x Bt ) / ( Br / Wr )
    ///
    /// Valuation = Spot * Token supply
    /// Valuation / Supply = Spot
    /// => Wt = ( ( Val / Supply ) x Bt ) / ( Br / Wr )
    ///
    /// Bt = Total supply
    /// => Wt = ( ( Val / Bt ) x Bt ) / ( Br / Wr )
    /// => Wt = Val / ( Br / Wr )
    ///
    /// Wr = Min weight = 1
    /// => Wt = Val / Br
    ///
    /// Br = reserve balance
    /// => Wt = Val / reserve balance (reserve init if no trading occurs)
    /// @param reserveBalance_ Reserve balance to calculate weight against.
    /// @param valuation_ Valuation as ( market cap * price ) denominated in
    /// reserve to calculate a weight for.
    function valuationWeight(uint256 reserveBalance_, uint256 valuation_)
        private
        pure
        returns (uint256)
    {
        uint256 weight_ = (valuation_ * IBalancerConstants.BONE) /
            reserveBalance_;
        require(
            weight_ >= IBalancerConstants.MIN_WEIGHT,
            "MIN_WEIGHT_VALUATION"
        );
        // The combined weight of both tokens cannot exceed the maximum even
        // temporarily during a transaction so we need to subtract one for
        // headroom.
        require(
            (IBalancerConstants.MAX_WEIGHT - IBalancerConstants.BONE) >=
                (IBalancerConstants.MIN_WEIGHT + weight_),
            "MAX_WEIGHT_VALUATION"
        );
        return weight_;
    }

    /// @inheritdoc ISale
    function token() external view returns (address) {
        return address(_token);
    }

    /// @inheritdoc ISale
    function reserve() external view returns (address) {
        return address(_reserve);
    }

    /// @inheritdoc ISale
    function saleStatus() external view returns (SaleStatus) {
        uint256 poolPhase_ = currentPhase();
        if (poolPhase_ == PHASE_ENDED || poolPhase_ == PHASE_EMERGENCY) {
            if (finalBalance >= successBalance) {
                return SaleStatus.Success;
            } else {
                return SaleStatus.Fail;
            }
        } else {
            return SaleStatus.Pending;
        }
    }

    /// Accessor for the `DistributionStatus` of this `Trust`.
    /// Some of the distribution statuses are derived from the state of the
    /// contract in addition to the phase.
    function getDistributionStatus()
        external
        view
        returns (DistributionStatus)
    {
        uint256 poolPhase_ = currentPhase();
        if (poolPhase_ == PHASE_UNINITIALIZED) {
            return DistributionStatus.Pending;
        }
        if (poolPhase_ == PHASE_PENDING) {
            if (_reserve.balanceOf(address(this)) >= reserveInit) {
                return DistributionStatus.Seeded;
            } else {
                return DistributionStatus.Pending;
            }
        } else if (poolPhase_ == PHASE_TRADING) {
            return DistributionStatus.Trading;
        } else if (poolPhase_ == PHASE_CAN_END) {
            return DistributionStatus.TradingCanEnd;
        }
        /// Phase.FOUR is emergency funds release mode, which ideally will
        /// never happen. If it does we still use the final/success balance to
        /// calculate success/failure so that the escrows can action their own
        /// fund releases.
        else if (poolPhase_ == PHASE_ENDED || poolPhase_ == PHASE_EMERGENCY) {
            if (finalBalance >= successBalance) {
                return DistributionStatus.Success;
            } else {
                return DistributionStatus.Fail;
            }
        } else {
            revert("UNKNOWN_POOL_PHASE");
        }
    }

    /// Allow anyone to start the Balancer style dutch auction.
    /// The auction won't start unless this contract owns enough of both the
    /// tokens for the pool, so it is safe for anon to call.
    /// `Phase.ZERO` indicates the auction can start.
    /// `Phase.ONE` indicates the auction has started.
    /// `Phase.TWO` indicates the auction can be ended.
    /// `Phase.THREE` indicates the auction has ended.
    /// Creates the pool via. the CRP contract and configures the weight change
    /// curve.
    function startDutchAuction() external onlyPhase(PHASE_PENDING) {
        uint256 finalAuctionBlock_ = minimumTradingDuration + block.number;
        // Move to `Phase.ONE` immediately.
        schedulePhase(PHASE_TRADING, block.number);
        // Schedule `Phase.TWO` for `1` block after auctions weights have
        // stopped changing.
        schedulePhase(PHASE_CAN_END, finalAuctionBlock_ + 1);
        // Define the weight curve.
        uint256[] memory finalWeights_ = new uint256[](2);
        finalWeights_[0] = IBalancerConstants.MIN_WEIGHT;
        finalWeights_[1] = finalWeight;

        IConfigurableRightsPool crp_ = crp;

        // Max pool tokens to minimise dust on exit.
        // No minimum weight change period.
        // No time lock (we handle our own locks in the trust).
        crp_.createPool(IBalancerConstants.MAX_POOL_SUPPLY, 0, 0);
        address pool_ = crp_.bPool();
        emit StartDutchAuction(msg.sender, pool_, finalAuctionBlock_);
        // Now that the bPool has a known address we need it to be a RECEIVER
        // as it is impossible in general for `ITier` restricted tokens to be
        // able to approve the pool itself. This ensures that token holders can
        // always sell back into the pool.
        // Note: We do NOT grant the bPool the SENDER role as that would bypass
        // `ITier` restrictions for everyone buying the token.
        _token.grantReceiver(pool_);
        crp_.updateWeightsGradually(
            finalWeights_,
            block.number,
            finalAuctionBlock_
        );
    }

    function exitPool() private {
        IBPool pool_ = IBPool(crp.bPool());

        // Ensure the bPool is aware of the real internal token balances.
        // Balancer will ignore tokens transferred to it until they are gulped.
        pool_.gulp(address(_reserve));
        pool_.gulp(address(_token));

        uint256 totalPoolTokens_ = IERC20(address(crp)).totalSupply();

        // Balancer enforces a global minimum pool LP token supply as
        // `MIN_POOL_SUPPLY`.
        // Balancer also indirectly enforces local minimums on pool token
        // supply by enforcing minimum erc20 token balances in the pool.
        // The real minimum pool LP token supply is the largest of:
        // - The global minimum
        // - The LP token supply implied by the reserve
        // - The LP token supply implied by the token
        uint256 minReservePoolTokens_ = MIN_BALANCER_POOL_BALANCE.saturatingMul(
                totalPoolTokens_
            ) /
            // It's important to use the balance in the opinion of the
            // bPool to be sure that the pool token calculations are the
            // same.
            // WARNING: This will error if reserve balance in the pool is
            // somehow `0`. That should not be possible as balancer should
            // be preventing zero balance due to trades. If this ever
            // happens even emergency mode probably won't help because it's
            // unlikely that `exitPool` will succeed for any input values.
            pool_.getBalance(address(_reserve));
        // The minimum redeemable token supply is `10 ** 18` so it is near
        // impossible to hit this before the reserve or global pool minimums.
        uint256 minRedeemablePoolTokens_ = MIN_BALANCER_POOL_BALANCE
            .saturatingMul(totalPoolTokens_) /
            // It's important to use the balance in the opinion of the
            // bPool tovbe sure that the pool token calculations are the
            // same.
            // WARNING: As above, this will error if token balance in the
            // pool is `0`.
            pool_.getBalance(address(_token));
        uint256 minPoolSupply_ = IBalancerConstants
            .MIN_POOL_SUPPLY
            .max(minReservePoolTokens_)
            .max(minRedeemablePoolTokens_) +
            // Overcompensate for any rounding that could cause `exitPool` to
            // fail. This probably doesn't change anything because there are 9
            // OOMs between BONE and MAX_POOL_SUPPLY so `bdiv` will truncate
            // the precision a lot anyway.
            // Also `SmartPoolManager.exitPool` used internally by
            // `crp.exitPool` subtracts one so token amounts round down.
            1;

        // This removes as much as is allowable which leaves behind some dust.
        // The reserve dust will be trapped.
        // The redeemable token will be burned when it moves to its own
        // `Phase.ONE`.
        crp.exitPool(
            // Exit the maximum allowable pool tokens.
            totalPoolTokens_.saturatingSub(minPoolSupply_).min(
                // Don't attempt to exit more tokens than the `Trust` owns.
                // This SHOULD be the same as `totalPoolTokens_` so it's just
                // guarding against some bug or edge case.
                IERC20(address(crp)).balanceOf(address(this))
            ),
            new uint256[](2)
        );
    }

    /// Allow the owner to end the Balancer style dutch auction.
    /// Moves from `Phase.TWO` to `Phase.THREE` to indicate the auction has
    /// ended.
    /// `Phase.TWO` is scheduled by `startDutchAuction`.
    /// Removes all LP tokens from the Balancer pool.
    /// Burns all unsold redeemable tokens.
    /// Forwards the reserve balance to the owner.
    // `SaturatingMath` is used in case there is somehow an edge case not
    // considered that causes overflow/underflow, we still want to approve
    // the final state so as not to trap funds with an underflow error.
    function endDutchAuction() public onlyPhase(PHASE_CAN_END) {
        // Move to `PHASE_ENDED` immediately.
        // Prevents reentrancy.
        schedulePhase(PHASE_ENDED, block.number);

        exitPool();

        address pool_ = crp.bPool();

        // Burning the distributor moves the rTKN to its `Phase.ONE` and
        // unlocks redemptions.
        // The distributor is the `bPool` itself and all unsold inventory.
        // First we send all exited rTKN back to the pool so it can be burned.
        IERC20(address(_token)).safeTransfer(
            pool_,
            _token.balanceOf(address(this))
        );
        _token.endDistribution(pool_);

        // The dust is NOT included in the final balance.
        // The `availableBalance_` is the reserve the `Trust` owns and so can
        // safely transfer, despite dust etc.
        uint256 finalBalance_ = _reserve.balanceOf(address(this));
        finalBalance = finalBalance_;

        // `Trust` must ensure that success balance covers seeder and token pay
        // in addition to creator minimum raise. Otherwise someone won't get
        // paid in full.
        bool success_ = successBalance <= finalBalance_;

        // We do our best to pay each party in full in priority order:
        // - Seeder
        // - rTKN
        // - Creator
        // There is some pool dust that makes it a bit unpredictable exactly
        // who will be paid slightly less than they are expecting at the edge
        // cases.
        uint256 seederPay_ = reserveInit;
        // The seeder gets an additional fee on success.
        if (success_) {
            seederPay_ = seederPay_.saturatingAdd(seederFee);
        }
        // The `finalBalance_` can be lower than the seeder entitlement due to
        // unavoidable pool dust trapped in Balancer.
        seederPay_ = seederPay_.min(finalBalance_);

        // Once the seeder is covered the remaining capital is allocated
        // according to success/fail of the raise.
        uint256 tokenPay_ = 0;
        uint256 creatorPay_ = 0;
        uint256 remaining_ = finalBalance_.saturatingSub(seederPay_);
        if (success_) {
            // This `.min` is guarding against pool dust edge cases.
            // Any raise the exceeds the success balance by more than the dust
            // will cover the seeder and token in full, in which case the
            // creator covers the dust from their excess.
            tokenPay_ = redeemInit.min(remaining_);
            creatorPay_ = remaining_.saturatingSub(tokenPay_);
        } else {
            // Creator gets nothing on a failed raise. Send what is left to the
            // rTKN. Pool dust is taken from here to make the seeder whole if
            // possible.
            tokenPay_ = remaining_;
        }

        emit EndDutchAuction(
            msg.sender,
            finalBalance_,
            seederPay_,
            creatorPay_,
            tokenPay_,
            // Read dust balance from the pool.
            _reserve.balanceOf(pool_)
        );

        if (seederPay_ > 0) {
<<<<<<< HEAD
            _reserve.safeApprove(seeder, seederPay_);
        }

        if (creatorPay_ > 0) {
            _reserve.safeApprove(creator, creatorPay_);
        }

        if (tokenPay_ > 0) {
            _reserve.safeApprove(address(_token), tokenPay_);
=======
            reserve.safeIncreaseAllowance(seeder, seederPay_);
        }

        if (creatorPay_ > 0) {
            reserve.safeIncreaseAllowance(creator, creatorPay_);
        }

        if (tokenPay_ > 0) {
            reserve.safeIncreaseAllowance(address(token), tokenPay_);
>>>>>>> d6ac9ed0
        }
    }

    /// After `endDutchAuction` has been called this function will sweep all
    /// the approvals atomically. This MAY fail if there is some bug or reason
    /// ANY of the transfers can't succeed. In that case each transfer should
    /// be attempted by each entity unatomically. This is provided as a public
    /// function as anyone can call `endDutchAuction` even if the transfers
    /// WILL succeed, so in that case it is best to process them all together
    /// as a single transaction.
    /// Consumes all approvals from `endDutchAuction` as transfers. Any zero
    /// value approvals are a no-op. If this fails for some reason then each
    /// of the creator, seeder and redeemable token can individually consume
    /// their approvals fully or partially. By default this should be called
    /// atomically after `endDutchAuction`.
    function transferAuctionTokens() public onlyAtLeastPhase(PHASE_ENDED) {
        IERC20 reserve_ = _reserve;
        RedeemableERC20 token_ = _token;
        address creator_ = creator;
        address seeder_ = seeder;

        uint256 creatorAllowance_ = reserve_.allowance(address(this), creator_);
        uint256 seederAllowance_ = reserve_.allowance(address(this), seeder_);
        uint256 tokenAllowance_ = reserve_.allowance(
            address(this),
            address(token_)
        );

        if (creatorAllowance_ > 0) {
            reserve_.safeTransfer(creator_, creatorAllowance_);
        }
        if (seederAllowance_ > 0) {
            reserve_.safeTransfer(seeder_, seederAllowance_);
        }
        if (tokenAllowance_ > 0) {
            reserve_.safeTransfer(address(token_), tokenAllowance_);
        }
    }

    /// Atomically calls `endDutchAuction` and `transferApprovedTokens`.
    /// This should be the defacto approach to end the auction as it performs
    /// all necessary steps to clear funds in a single transaction. However it
    /// MAY fail if there is some bug or reason ANY of the transfers can't
    /// succeed. In that case it is better to call `endDutchAuction` to merely
    /// approve funds and then let each entity attempt to withdraw tokens for
    /// themselves unatomically.
    function endDutchAuctionAndTransfer() public {
        endDutchAuction();
        transferAuctionTokens();
    }

    /// `endDutchAuction` is apparently critically failing.
    /// Move to PHASE_EMERGENCY immediately.
    /// This can ONLY be done when the contract has been in the current phase
    /// for at least `creatorFundsReleaseTimeout` blocks.
    /// Either it did not run at all, or somehow it failed to grant access
    /// to funds.
    /// This cannot be done until after the raise can end.
    function enableCreatorFundsRelease()
        external
        onlyAtLeastPhase(PHASE_CAN_END)
    {
        uint256 startPhase_ = currentPhase();
        require(
            blockNumberForPhase(phaseBlocks, startPhase_) +
                creatorFundsReleaseTimeout <=
                block.number,
            "EARLY_RELEASE"
        );
        // Move to `PHASE_EMERGENCY` immediately.
        if (startPhase_ == PHASE_CAN_END) {
            schedulePhase(PHASE_ENDED, block.number);
        }
        schedulePhase(PHASE_EMERGENCY, block.number);
    }

    /// Anon can approve any amount of reserve, redeemable or CRP LP token for
    /// the creator to transfer to themselves. The `Trust` MUST ensure this is
    /// only callable during `Phase.FOUR` (emergency funds release phase).
    ///
    /// Tokens unknown to the `Trust` CANNOT be released in this way. We don't
    /// allow the `Trust` to call functions on arbitrary external contracts.
    ///
    /// Normally the `Trust` is NOT in emergency mode, and the creator cannot
    /// do anything to put the `Trust` into emergency mode other than wait for
    /// the timeout like everybody else. Normally anon will end the auction
    /// successfully long before emergency mode is possible.
    /// @param token_ Forwarded to `RedeemableERC20Pool.creatorFundsRelease`.
    /// @param amount_ Forwarded to `RedeemableERC20Pool.creatorFundsRelease`.
    function creatorFundsRelease(address token_, uint256 amount_)
        external
        onlyPhase(PHASE_EMERGENCY)
    {
        require(
            token_ == address(_reserve) ||
                token_ == address(_token) ||
                token_ == address(crp),
            "UNKNOWN_TOKEN"
        );
        emit CreatorFundsRelease(msg.sender, token_, amount_);
        IERC20(token_).safeIncreaseAllowance(creator, amount_);
    }
}<|MERGE_RESOLUTION|>--- conflicted
+++ resolved
@@ -1005,27 +1005,15 @@
         );
 
         if (seederPay_ > 0) {
-<<<<<<< HEAD
-            _reserve.safeApprove(seeder, seederPay_);
+            _reserve.safeIncreaseAllowance(seeder, seederPay_);
         }
 
         if (creatorPay_ > 0) {
-            _reserve.safeApprove(creator, creatorPay_);
+            _reserve.safeIncreaseAllowance(creator, creatorPay_);
         }
 
         if (tokenPay_ > 0) {
-            _reserve.safeApprove(address(_token), tokenPay_);
-=======
-            reserve.safeIncreaseAllowance(seeder, seederPay_);
-        }
-
-        if (creatorPay_ > 0) {
-            reserve.safeIncreaseAllowance(creator, creatorPay_);
-        }
-
-        if (tokenPay_ > 0) {
-            reserve.safeIncreaseAllowance(address(token), tokenPay_);
->>>>>>> d6ac9ed0
+            _reserve.safeIncreaseAllowance(address(_token), tokenPay_);
         }
     }
 
