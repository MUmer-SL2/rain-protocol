--- conflicted
+++ resolved
@@ -18,12 +18,6 @@
     IERC20 reserve;
     // Recipient address for all reserve funds raised when seeding is complete.
     address recipient;
-<<<<<<< HEAD
-    // ERC20 name.
-    string name;
-    // ERC20 symbol.
-    string symbol;
-=======
     // Price per seed unit denominated in reserve token.
     uint256 seedPrice;
     // Total seed units to be mint and sold.
@@ -41,7 +35,6 @@
     uint16 cooldownDuration;
     // ERC20 config.
     ERC20Config erc20Config;
->>>>>>> 1986e82a
 }
 
 /// @title SeedERC20
@@ -124,21 +117,14 @@
     /// Store relevant config as contract state.
     /// Mint all seed tokens.
     /// @param config_ All config required to construct the contract.
-<<<<<<< HEAD
     constructor (
         SeedERC20Config memory config_,
         SaleConfig memory saleConfig_
     )
-    ERC20(config_.name, config_.symbol)
-    Sale(saleConfig_)
-    {
-=======
-    constructor (SeedERC20Config memory config_)
     ERC20(config_.erc20Config.name, config_.erc20Config.symbol)
-    Cooldown(config_.cooldownDuration) {
+    Sale(saleConfig_) {
         require(config_.seedPrice > 0, "PRICE_0");
         require(config_.seedUnits > 0, "UNITS_0");
->>>>>>> 1986e82a
         require(config_.recipient != address(0), "RECIPIENT_0");
         reserve = config_.reserve;
         recipient = config_.recipient;
