// SPDX-License-Identifier: MIT

pragma solidity ^0.6.12;

import { IPrestige } from "./IPrestige.sol";

library PrestigeUtil {

    uint256 constant public UNINITIALIZED = uint256(-1);

    // Returns the highest status achieved relative to a block number and status report.
    // Note that typically the statusReport will be from the _current_ contract state.
    // When the `statusReport` comes from a later block than the `blockNumber` this means
    // the user must have held the status continuously from `blockNumber` _through_ to the report block.
    // I.e. NOT a snapshot.
<<<<<<< HEAD
    function statusAtFromReport(uint256 statusReport, uint32 blockNumber)
        internal
        pure
        returns (IPrestige.Status)
    {
=======
    function statusAtFromReport(uint256 statusReport, uint256 blockNumber) internal pure returns (IPrestige.Status) {
>>>>>>> fc3132b9
        for (uint256 i = 0; i < 8; i++) {
            if (uint32(uint256(statusReport >> (i*32))) > uint32(blockNumber)) {
                return IPrestige.Status(i);
            }
        }
        return IPrestige.Status(8);
    }

    // Returns the block that a given status has been held since.
    // Returns 0xffffffff if a status has never been held.
    function statusBlock(uint256 statusReport, IPrestige.Status status)
        internal
        pure
        returns (uint32)
    {
        uint256 _statusInt = uint256(status);
        // NIL is a special case. Everyone has always been at least NIL, since block 0.
        if (_statusInt == 0) {
            return 0;
        } else {
            uint256 offset = (uint256(status) - 1) * 32;
            return uint32(
                uint256(
                    statusReport >> offset
                )
            );
        }
    }

    /// Return maxes out all the statuses above the provided status.
    /// @param report - Status report to truncate with high bit ones
    /// @param status - Status level to truncate above (exclusive)
    /// @return uint256 the truncated report.
    function truncateStatusesAbove(uint256 report, uint256 status)
        internal
        pure
        returns (uint256)
    {
        uint256 _offset = uint256(status) * 32;
        uint256 _mask = (UNINITIALIZED >> _offset) << _offset;
        return report | _mask;
    }

    function updateBlocksForStatusRange(uint256 blockNumber, uint256 report, uint256 currentStatusInt, uint256 newStatusInt) internal pure returns (uint256) {
        for (uint256 i = currentStatusInt; i < newStatusInt; i++) {
            report = (report & ~uint256(uint256(uint32(PrestigeUtil.UNINITIALIZED)) << i*32)) | uint256(blockNumber << (i*32));
        }
        return report;
    }

    function updateReportWithStatusAtBlock(uint256 report, uint256 currentStatusInt, uint256 newStatusInt, uint256 blockNumber) internal pure returns (uint256) {
        // Truncate above the new status if it is lower than the current one.
        if (newStatusInt < currentStatusInt) {
            report = PrestigeUtil.truncateStatusesAbove(report, newStatusInt);
        }
        // Otherwise fill the gap between current and new with the block number.
        else {
            report = PrestigeUtil.updateBlocksForStatusRange(blockNumber, report, currentStatusInt, newStatusInt);
        }

        return report;
    }

}<|MERGE_RESOLUTION|>--- conflicted
+++ resolved
@@ -13,15 +13,7 @@
     // When the `statusReport` comes from a later block than the `blockNumber` this means
     // the user must have held the status continuously from `blockNumber` _through_ to the report block.
     // I.e. NOT a snapshot.
-<<<<<<< HEAD
-    function statusAtFromReport(uint256 statusReport, uint32 blockNumber)
-        internal
-        pure
-        returns (IPrestige.Status)
-    {
-=======
     function statusAtFromReport(uint256 statusReport, uint256 blockNumber) internal pure returns (IPrestige.Status) {
->>>>>>> fc3132b9
         for (uint256 i = 0; i < 8; i++) {
             if (uint32(uint256(statusReport >> (i*32))) > uint32(blockNumber)) {
                 return IPrestige.Status(i);
