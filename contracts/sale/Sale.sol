// SPDX-License-Identifier: CAL
pragma solidity ^0.8.10;

import {Cooldown} from "../cooldown/Cooldown.sol";

import "../math/FixedPointMath.sol";
import "../vm/RainVM.sol";
import {BlockOps} from "../vm/ops/BlockOps.sol";
import {MathOps} from "../vm/ops/MathOps.sol";
import {LogicOps} from "../vm/ops/LogicOps.sol";
import {SenderOps} from "../vm/ops/SenderOps.sol";
import {TierOps} from "../vm/ops/TierOps.sol";
import {IERC20Ops} from "../vm/ops/IERC20Ops.sol";
import {IERC721Ops} from "../vm/ops/IERC721Ops.sol";
import {IERC1155Ops} from "../vm/ops/IERC1155Ops.sol";
import {VMState, StateConfig} from "../vm/libraries/VMState.sol";
import {ERC20Config} from "../erc20/ERC20Config.sol";
import "./ISale.sol";
//solhint-disable-next-line max-line-length
import {ITier, RedeemableERC20, RedeemableERC20Config} from "../redeemableERC20/RedeemableERC20.sol";
//solhint-disable-next-line max-line-length
import {RedeemableERC20Factory} from "../redeemableERC20/RedeemableERC20Factory.sol";
import {IERC20} from "@openzeppelin/contracts/token/ERC20/IERC20.sol";
import "@openzeppelin/contracts/utils/math/Math.sol";
// solhint-disable-next-line max-line-length
import {SafeERC20} from "@openzeppelin/contracts/token/ERC20/utils/SafeERC20.sol";
// solhint-disable-next-line max-line-length
import {ReentrancyGuard} from "@openzeppelin/contracts/security/ReentrancyGuard.sol";
import "@openzeppelin/contracts/proxy/utils/Initializable.sol";

struct SaleConstructorConfig {
    RedeemableERC20Factory redeemableERC20Factory;
}

struct SaleConfig {
    StateConfig canStartStateConfig;
    StateConfig canEndStateConfig;
    StateConfig calculatePriceStateConfig;
    address recipient;
    IERC20 reserve;
    /// Sale can have an id to disambiguate it from other sales from the same
    /// initiator.
    uint256 cooldownDuration;
    uint256 minimumRaise;
    uint256 dustSize;
}

struct SaleRedeemableERC20Config {
    ERC20Config erc20Config;
    ITier tier;
    uint256 minimumTier;
    address distributionEndForwardingAddress;
}

struct BuyConfig {
    address feeRecipient;
    uint256 fee;
    uint256 minimumUnits;
    uint256 desiredUnits;
    uint256 maximumPrice;
}

struct Receipt {
    uint256 id;
    address feeRecipient;
    uint256 fee;
    uint256 units;
    uint256 price;
}

<<<<<<< HEAD
=======
// solhint-disable-next-line max-states-count
>>>>>>> 6d9a3e22
contract Sale is
    Initializable,
    Cooldown,
    RainVM,
    VMState,
    ISale,
    ReentrancyGuard
{
    using Math for uint256;
    using FixedPointMath for uint256;
    using SafeERC20 for IERC20;

    event Construct(address sender, SaleConstructorConfig config);
    event Initialize(address sender, SaleConfig config, address token);
    event Start(address sender);
    event End(address sender, SaleStatus saleStatus);
    event Buy(address sender, BuyConfig config_, Receipt receipt);
    event Refund(address sender, Receipt receipt);

    uint256 private constant REMAINING_UNITS = 0;
    uint256 private constant TOTAL_RESERVE_IN = 1;

    uint256 private constant LAST_BUY_BLOCK = 2;
    uint256 private constant LAST_BUY_UNITS = 3;
    uint256 private constant LAST_BUY_PRICE = 4;

    uint256 private constant CURRENT_BUY_UNITS = 5;

    uint256 private constant TOKEN_ADDRESS = 6;
    uint256 private constant RESERVE_ADDRESS = 7;

    uint256 internal constant LOCAL_OPS_LENGTH = 8;

    uint256 private immutable blockOpsStart;
    uint256 private immutable senderOpsStart;
    uint256 private immutable logicOpsStart;
    uint256 private immutable mathOpsStart;
    uint256 private immutable tierOpsStart;
    uint256 private immutable ierc20OpsStart;
    uint256 private immutable ierc721OpsStart;
    uint256 private immutable ierc1155OpsStart;
    uint256 private immutable localOpsStart;

    RedeemableERC20Factory private immutable redeemableERC20Factory;

    // config.
    address private recipient;
    address private canStartStatePointer;
    address private canEndStatePointer;
    address private calculatePriceStatePointer;
    uint256 private minimumRaise;
    uint256 private dustSize;

    IERC20 private _reserve;
    RedeemableERC20 private _token;

    // state.
    uint256 private remainingUnits;
    uint256 private totalReserveIn;
    uint256 private lastBuyBlock;
    uint256 private lastBuyUnits;
    uint256 private lastBuyPrice;

    SaleStatus private _saleStatus;

    /// Account => keccak receipt => exists.
    mapping(address => mapping(bytes32 => bool)) private receipts;
    uint256 private nextReceiptId;

    /// Account => unclaimed fees.
    mapping(address => uint256) private fees;

    constructor(SaleConstructorConfig memory config_) {
        blockOpsStart = RainVM.OPS_LENGTH;
        senderOpsStart = blockOpsStart + BlockOps.OPS_LENGTH;
        logicOpsStart = senderOpsStart + SenderOps.OPS_LENGTH;
        mathOpsStart = logicOpsStart + LogicOps.OPS_LENGTH;
        tierOpsStart = mathOpsStart + MathOps.OPS_LENGTH;
        ierc20OpsStart = tierOpsStart + TierOps.OPS_LENGTH;
        ierc721OpsStart = ierc20OpsStart + IERC20Ops.OPS_LENGTH;
        ierc1155OpsStart = ierc721OpsStart + IERC721Ops.OPS_LENGTH;
        localOpsStart = ierc1155OpsStart + IERC1155Ops.OPS_LENGTH;

        redeemableERC20Factory = config_.redeemableERC20Factory;

        emit Construct(msg.sender, config_);
    }

    function initialize(
        SaleConfig memory config_,
        SaleRedeemableERC20Config memory saleRedeemableERC20Config_
    ) external initializer {
        initializeCooldown(config_.cooldownDuration);

        canStartStatePointer = _snapshot(
            _newState(config_.canStartStateConfig)
        );
        canEndStatePointer = _snapshot(_newState(config_.canEndStateConfig));
        calculatePriceStatePointer = _snapshot(
            _newState(config_.calculatePriceStateConfig)
        );
        recipient = config_.recipient;

        // If the raise really does have a minimum of `0` and `0` trading
        // happens then the raise will be considered a "success", burning all
        // rTKN, which would trap any escrowed or deposited funds that nobody
        // can retrieve as nobody holds any rTKN.
        // If you want `0` or very low minimum raise consider enabling rTKN
        // forwarding for unsold inventory.
        if (
            saleRedeemableERC20Config_.distributionEndForwardingAddress ==
            address(0)
        ) {
            require(config_.minimumRaise > 0, "MIN_RAISE_0");
        }
        minimumRaise = config_.minimumRaise;

        dustSize = config_.dustSize;
        // just making this explicit.
        _saleStatus = SaleStatus.Pending;

        _reserve = config_.reserve;
        saleRedeemableERC20Config_.erc20Config.distributor = address(this);
        RedeemableERC20 token_ = RedeemableERC20(
            redeemableERC20Factory.createChild(
                abi.encode(
                    RedeemableERC20Config(
                        address(config_.reserve),
                        saleRedeemableERC20Config_.erc20Config,
                        saleRedeemableERC20Config_.tier,
                        saleRedeemableERC20Config_.minimumTier,
                        saleRedeemableERC20Config_
                            .distributionEndForwardingAddress
                    )
                )
            )
        );
        _token = token_;

        remainingUnits = saleRedeemableERC20Config_.erc20Config.initialSupply;

        emit Initialize(msg.sender, config_, address(token_));
    }

    /// @inheritdoc ISale
    function token() external view returns (address) {
        return address(_token);
    }

    /// @inheritdoc ISale
    function reserve() external view returns (address) {
        return address(_reserve);
    }

    /// @inheritdoc ISale
    function saleStatus() external view returns (SaleStatus) {
        return _saleStatus;
    }

    function canStart() public view returns (bool) {
        State memory state_ = _restore(canStartStatePointer);
        eval("", state_, 0);
        return state_.stack[state_.stackIndex - 1] > 0;
    }

    function canEnd() public view returns (bool) {
        State memory state_ = _restore(canEndStatePointer);
        eval("", state_, 0);
        return state_.stack[state_.stackIndex - 1] > 0;
    }

    function start() external {
        require(_saleStatus == SaleStatus.Pending, "NOT_PENDING");
        require(canStart(), "CANT_START");
        _saleStatus = SaleStatus.Active;
        emit Start(msg.sender);
    }

    function end() public {
        require(_saleStatus == SaleStatus.Active, "NOT_ACTIVE");
        require(remainingUnits < 1 || canEnd(), "CANT_END");

        remainingUnits = 0;

        bool success_ = totalReserveIn >= minimumRaise;
        SaleStatus endStatus_ = success_ ? SaleStatus.Success : SaleStatus.Fail;
        emit End(msg.sender, endStatus_);
        _saleStatus = endStatus_;

        // Always burn the undistributed tokens.
        _token.endDistribution(address(this));

        // Only send reserve to recipient if the raise is a success.
        if (success_) {
            _reserve.safeTransfer(recipient, totalReserveIn);
        }
    }

    function calculatePrice(uint256 units_) public view returns (uint256) {
        State memory state_ = _restore(calculatePriceStatePointer);
        eval(abi.encode(units_), state_, 0);

        return state_.stack[state_.stackIndex - 1];
    }

    function buy(BuyConfig memory config_)
        external
        onlyAfterCooldown
        nonReentrant
    {
        require(config_.desiredUnits > 0, "0_DESIRED");
        require(
            config_.minimumUnits <= config_.desiredUnits,
            "MINIMUM_OVER_DESIRED"
        );

        require(_saleStatus == SaleStatus.Active, "NOT_ACTIVE");

        uint256 units_ = config_.desiredUnits.min(remainingUnits).max(
            config_.minimumUnits
        );
        require(units_ <= remainingUnits, "INSUFFICIENT_STOCK");

        uint256 price_ = calculatePrice(units_);

        require(price_ <= config_.maximumPrice, "MAXIMUM_PRICE");
        uint256 cost_ = price_.fixedPointMul(units_);

        Receipt memory receipt_ = Receipt(
            nextReceiptId,
            config_.feeRecipient,
            config_.fee,
            units_,
            price_
        );
        nextReceiptId++;
        receipts[msg.sender][keccak256(abi.encode(receipt_))] = true;

        fees[config_.feeRecipient] += config_.fee;

        remainingUnits -= units_;
        totalReserveIn += cost_;

        lastBuyBlock = block.number;
        lastBuyUnits = units_;
        lastBuyPrice = price_;

        // This happens before `end` so that the transfer out happens before
        // the last transfer in.
        // `end` does state changes so `buy` needs to be nonReentrant.
        _reserve.safeTransferFrom(
            msg.sender,
            address(this),
            cost_ + config_.fee
        );
        // This happens before `end` so that the transfer happens before the
        // distributor is burned and token is frozen.
        IERC20(address(_token)).safeTransfer(msg.sender, units_);

        if (remainingUnits < 1) {
            end();
        } else {
            require(remainingUnits >= dustSize, "DUST");
        }

        emit Buy(msg.sender, config_, receipt_);
    }

    function refundCooldown()
        private
        onlyAfterCooldown
    // solhint-disable-next-line no-empty-blocks
    {

    }

    function refund(Receipt calldata receipt_) external {
        require(_saleStatus != SaleStatus.Success, "REFUND_SUCCESS");
        bytes32 receiptKeccak_ = keccak256(abi.encode(receipt_));
        require(receipts[msg.sender][receiptKeccak_], "INVALID_RECEIPT");
        delete receipts[msg.sender][receiptKeccak_];

        uint256 cost_ = receipt_.price.fixedPointMul(receipt_.units);

        totalReserveIn -= cost_;
        remainingUnits += receipt_.units;
        fees[receipt_.feeRecipient] -= receipt_.fee;

        // Only respect/trigger cooldown if the raise is active.
        if (_saleStatus == SaleStatus.Pending) {
            refundCooldown();
        }

        emit Refund(msg.sender, receipt_);

        IERC20(address(_token)).safeTransferFrom(
            msg.sender,
            address(this),
            receipt_.units
        );
        _reserve.safeTransfer(msg.sender, cost_ + receipt_.fee);
    }

    function claimFees(address recipient_) external {
        require(_saleStatus == SaleStatus.Success, "NOT_SUCCESS");
        uint256 amount_ = fees[recipient_];
        delete fees[recipient_];
        _reserve.safeTransfer(recipient_, amount_);
    }

    function applyOp(
        bytes memory context_,
        State memory state_,
        uint256 opcode_,
        uint256 operand_
    ) internal view override {
        unchecked {
            if (opcode_ < senderOpsStart) {
                BlockOps.applyOp(
                    context_,
                    state_,
                    opcode_ - blockOpsStart,
                    operand_
                );
            } else if (opcode_ < logicOpsStart) {
                SenderOps.applyOp(
                    context_,
                    state_,
                    opcode_ - senderOpsStart,
                    operand_
                );
            } else if (opcode_ < mathOpsStart) {
                LogicOps.applyOp(
                    context_,
                    state_,
                    opcode_ - logicOpsStart,
                    operand_
                );
            } else if (opcode_ < tierOpsStart) {
                MathOps.applyOp(
                    context_,
                    state_,
                    opcode_ - mathOpsStart,
                    operand_
                );
            } else if (opcode_ < ierc20OpsStart) {
                TierOps.applyOp(
                    context_,
                    state_,
                    opcode_ - tierOpsStart,
                    operand_
                );
            } else if (opcode_ < ierc721OpsStart) {
                IERC20Ops.applyOp(
                    context_,
                    state_,
                    opcode_ - ierc20OpsStart,
                    operand_
                );
            } else if (opcode_ < ierc1155OpsStart) {
                IERC721Ops.applyOp(
                    context_,
                    state_,
                    opcode_ - ierc721OpsStart,
                    operand_
                );
            } else if (opcode_ < localOpsStart) {
                IERC1155Ops.applyOp(
                    context_,
                    state_,
                    opcode_ - ierc1155OpsStart,
                    operand_
                );
            } else {
                opcode_ -= localOpsStart;
                require(opcode_ < LOCAL_OPS_LENGTH, "MAX_OPCODE");
                if (opcode_ == REMAINING_UNITS) {
                    state_.stack[state_.stackIndex] = remainingUnits;
                } else if (opcode_ == TOTAL_RESERVE_IN) {
                    state_.stack[state_.stackIndex] = totalReserveIn;
                } else if (opcode_ == LAST_BUY_BLOCK) {
                    state_.stack[state_.stackIndex] = lastBuyBlock;
                } else if (opcode_ == LAST_BUY_UNITS) {
                    state_.stack[state_.stackIndex] = lastBuyUnits;
                } else if (opcode_ == LAST_BUY_PRICE) {
                    state_.stack[state_.stackIndex] = lastBuyPrice;
                } else if (opcode_ == CURRENT_BUY_UNITS) {
                    uint256 units_ = abi.decode(context_, (uint256));
                    state_.stack[state_.stackIndex] = units_;
                } else if (opcode_ == TOKEN_ADDRESS) {
                    state_.stack[state_.stackIndex] = uint256(
                        uint160(address(_token))
                    );
                } else if (opcode_ == RESERVE_ADDRESS) {
                    state_.stack[state_.stackIndex] = uint256(
                        uint160(address(_reserve))
                    );
                }
                state_.stackIndex++;
            }
        }
    }
}<|MERGE_RESOLUTION|>--- conflicted
+++ resolved
@@ -68,10 +68,7 @@
     uint256 price;
 }
 
-<<<<<<< HEAD
-=======
 // solhint-disable-next-line max-states-count
->>>>>>> 6d9a3e22
 contract Sale is
     Initializable,
     Cooldown,
