--- conflicted
+++ resolved
@@ -10,7 +10,6 @@
 const { expect, assert } = chai;
 
 describe("SeedERC20", async function () {
-<<<<<<< HEAD
   it("shouldn't be affected by attacker forcibly sending ether to contract", async function () {
     this.timeout(0);
 
@@ -19,29 +18,21 @@
     const bob = signers[1];
     const carol = signers[2];
     const dave = signers[3];
-=======
-  it("should have 0 decimals", async () => {
-    const signers = await ethers.getSigners();
->>>>>>> 8c1fbc99
 
     const reserve = (await Util.basicDeploy(
       "ReserveToken",
       {}
     )) as ReserveToken;
 
-<<<<<<< HEAD
     const aliceReserve = reserve.connect(alice);
     const bobReserve = reserve.connect(bob);
     const carolReserve = reserve.connect(carol);
     const daveReserve = reserve.connect(dave);
 
-=======
->>>>>>> 8c1fbc99
     const seedPrice = 100;
     const seedUnits = 10;
     const cooldownDuration = 1;
 
-<<<<<<< HEAD
     const bobUnits = 6;
     const carolUnits = 4;
 
@@ -49,12 +40,6 @@
     const seedERC20 = (await seedERC20Factory.deploy({
       reserve: reserve.address,
       recipient: dave.address,
-=======
-    const seedERC20Factory = await ethers.getContractFactory("SeedERC20");
-    const seedERC20 = (await seedERC20Factory.deploy({
-      reserve: reserve.address,
-      recipient: signers[9].address,
->>>>>>> 8c1fbc99
       seedPrice,
       seedUnits,
       cooldownDuration,
@@ -62,7 +47,6 @@
       symbol: "SD",
     })) as SeedERC20;
 
-<<<<<<< HEAD
     const aliceSeed = seedERC20.connect(alice);
     const bobSeed = seedERC20.connect(bob);
     const carolSeed = seedERC20.connect(carol);
@@ -98,11 +82,34 @@
       "revert INSUFFICIENT_STOCK",
       "seedUnits stock calculation was affected by forcibly sending eth to contract"
     );
-=======
+  });
+  
+  it("should have 0 decimals", async () => {
+    const signers = await ethers.getSigners();
+
+    const reserve = (await Util.basicDeploy(
+      "ReserveToken",
+      {}
+    )) as ReserveToken;
+
+    const seedPrice = 100;
+    const seedUnits = 10;
+    const cooldownDuration = 1;
+
+    const seedERC20Factory = await ethers.getContractFactory("SeedERC20");
+    const seedERC20 = (await seedERC20Factory.deploy({
+      reserve: reserve.address,
+      recipient: signers[9].address,
+      seedPrice,
+      seedUnits,
+      cooldownDuration,
+      name: "seed",
+      symbol: "SD",
+    })) as SeedERC20;
+
     // SeedERC20 has 0 decimals
     const decimals = await seedERC20.decimals();
     assert(decimals === 0, `expected 0 decimals, got ${decimals}`);
->>>>>>> 8c1fbc99
   });
 
   it("should allow specifing a min/max units to seed", async function () {
