import * as Util from "../Util";
import chai from "chai";
import { ethers } from "hardhat";
import {
  basicSetup,
  deployGlobals,
  failedRaise,
  successfulRaise,
} from "./BPoolFeeEscrowUtil";
import { getAddress } from "ethers/lib/utils";
import {
  ClaimFeesEvent,
  RefundFeesEvent,
} from "../../typechain/BPoolFeeEscrow";

<<<<<<< HEAD
chai.use(solidity);
=======
>>>>>>> 6758116a
const { assert } = chai;

enum DistributionStatus {
  PENDING,
  SEEDED,
  TRADING,
  TRADINGCANEND,
  SUCCESS,
  FAIL,
}

describe("BPoolFeeEscrow", async function () {
  it("should prevent claiming and refunding until raise has ended", async function () {
    this.timeout(0);

    const signers = await ethers.getSigners();

    const { trustFactory, tier } = await deployGlobals();

    const { recipient, trust, bPoolFeeEscrow } = await basicSetup(
      signers,
      trustFactory,
      tier
    );

    await Util.assertError(
      async () =>
        await bPoolFeeEscrow
          .connect(recipient)
          .claimFees(recipient.address, trust.address),
      "NOT_SUCCESS",
      "wrongly attempted claim before raise ended"
    );

    await Util.assertError(
      async () =>
        await bPoolFeeEscrow.connect(recipient).refundFees(trust.address),
      "NOT_FAIL",
      "wrongly attempted refund before raise ended"
    );
  });

  it("should refund fees (via token contract) upon failed raise", async function () {
    this.timeout(0);

    const signers = await ethers.getSigners();

    const { trustFactory, tier } = await deployGlobals();

    const {
      reserve,
      trust,
      recipient,
      signer1,
      minimumTradingDuration,
      redeemableERC20,
      bPoolFeeEscrow,
      bPool,
    } = await basicSetup(signers, trustFactory, tier);

    const startBlock = await ethers.provider.getBlockNumber();

    const buyTokensViaEscrow = async (signer, spend, fee) => {
      // give signer some reserve
      await reserve.transfer(signer.address, spend.add(fee));

      await reserve
        .connect(signer)
        .approve(bPoolFeeEscrow.address, spend.add(fee));

      await bPoolFeeEscrow
        .connect(signer)
        .buyToken(
          recipient.address,
          trust.address,
          fee,
          spend,
          ethers.BigNumber.from("1"),
          ethers.BigNumber.from("1000000" + Util.eighteenZeros)
        );
    };

    const spend = ethers.BigNumber.from("250" + Util.sixZeros);
    const fee = ethers.BigNumber.from("10" + Util.sixZeros);

    // raise unsufficient funds
    await buyTokensViaEscrow(signer1, spend, fee);

    const beginEmptyBlocksBlock = await ethers.provider.getBlockNumber();
    const emptyBlocks =
      startBlock + minimumTradingDuration - beginEmptyBlocksBlock + 1;

    // create empty blocks to end of raise duration
    await Util.createEmptyBlock(emptyBlocks);

    assert(
      (await trust.getDistributionStatus()) ===
        DistributionStatus.TRADINGCANEND,
      "raise incomplete"
    );

    // actually end raise
    await trust.endDutchAuctionAndTransfer();

    assert(
      (await trust.getDistributionStatus()) === DistributionStatus.FAIL,
      "raise wasn't failure"
    );

    // attempting claim fees on failed raise should revert.
    await Util.assertError(
      async () =>
        bPoolFeeEscrow
          .connect(recipient)
          .claimFees(recipient.address, trust.address),
      "NOT_SUCCESS",
      "wrongly claimed fees after failed raise"
    );

    const reserveRedeemableERC20_1 = await reserve.balanceOf(
      redeemableERC20.address
    );

    // anyone can trigger refund.
    const refundFeesTx = await bPoolFeeEscrow
      .connect(signer1)
      .refundFees(trust.address);

<<<<<<< HEAD
    // RefundFees event
    const event = (await Util.getEventArgs(
      refundFeesTx,
=======
    const event0 = (await Util.getEventArgs(
      await refundFeesPromise,
>>>>>>> 6758116a
      "RefundFees",
      bPoolFeeEscrow
    )) as RefundFeesEvent["args"];

<<<<<<< HEAD
    assert(event.sender === signer1.address, "wrong sender");
    assert(event.trust === getAddress(trust.address), "wrong trust");
    assert(event.reserve === getAddress(reserve.address), "wrong reserve");
    assert(
      event.redeemable === getAddress(redeemableERC20.address),
      "wrong redeemable"
    );
    assert(event.refundedFees.eq(10000000), "wrong refundedFees");
=======
    assert(event0.sender === signer1.address, "wrong sender in event0");
    assert(event0.trust === getAddress(trust.address), "wrong trust in event0");
    assert(event0.refundedFees.eq(10000000), "wrong refundedFees in event0");
>>>>>>> 6758116a

    const reserveRedeemableERC20_2 = await reserve.balanceOf(
      redeemableERC20.address
    );

    const reserveOnTokenDifference = reserveRedeemableERC20_2.sub(
      reserveRedeemableERC20_1
    );

    assert(
      reserveOnTokenDifference.eq(fee),
      `wrong fee amount refunded
      expected  ${fee}
      got       ${reserveOnTokenDifference}`
    );

    const signer1Reserve_1 = await reserve.balanceOf(signer1.address);

    assert(
      signer1Reserve_1.isZero(),
      "signer1 should have spent all their reserve when buying tokens"
    );

    // signer1 can redeem token for this refunded reserve
    await redeemableERC20
      .connect(signer1)
      .redeem(
        [reserve.address],
        await redeemableERC20.balanceOf(signer1.address)
      );

    const signer1Reserve_2 = await reserve.balanceOf(signer1.address);

    const poolDust = await reserve.balanceOf(bPool.address);

    assert(
      signer1Reserve_2.eq(spend.add(fee).sub(poolDust)),
      `signer1 should get full refund (spend AND fee from escrow contract)
      expected  ${spend.add(fee).sub(poolDust)}
      got       ${signer1Reserve_2}`
    );
  });

  it("should allow recipient to claim fees upon successful raise", async function () {
    this.timeout(0);

    const signers = await ethers.getSigners();

    const { trustFactory, tier } = await deployGlobals();

    const {
      reserve,
      trust,
      recipient,
      signer1,
      bPoolFeeEscrow,
      fee,
      buyCount,
    } = await successfulRaise(signers, trustFactory, tier);

    assert(
      (await trust.getDistributionStatus()) === DistributionStatus.SUCCESS,
      "raise wasn't successful"
    );

    // Attempting refund on successful raise should revert
    await Util.assertError(
      async () =>
        await bPoolFeeEscrow.connect(signer1).refundFees(trust.address),
      "NOT_FAIL",
      "wrongly refunded fees after successful raise"
    );

    const claimFeesTx = await bPoolFeeEscrow
      .connect(recipient)
      .claimFees(recipient.address, trust.address);

<<<<<<< HEAD
    // ClaimFees event
    const event = (await Util.getEventArgs(
      claimFeesTx,
=======
    const event0 = (await Util.getEventArgs(
      await claimFeesPromise,
>>>>>>> 6758116a
      "ClaimFees",
      bPoolFeeEscrow
    )) as ClaimFeesEvent["args"];

<<<<<<< HEAD
    assert(event.sender === recipient.address, "wrong sender");
    assert(event.recipient === recipient.address, "wrong recipient");
    assert(event.trust === getAddress(trust.address), "wrong trust");
    assert(event.reserve === getAddress(reserve.address), "wrong reserve");
    assert(event.claimedFees.eq(90000000), "wrong claimed fees");
=======
    assert(event0.sender === recipient.address, "wrong sender in event0");
    assert(event0.recipient === recipient.address, "wrong recipient in event0");
    assert(event0.trust === getAddress(trust.address), "wrong trust in event0");
    assert(event0.claimedFees.eq(90000000), "wrong claimedFees in event0");
>>>>>>> 6758116a

    const reserveBalanceRecipient2 = await reserve.balanceOf(recipient.address);

    // recipient should have claimed fees after calling `claimFees` after successful raise
    assert(
      reserveBalanceRecipient2.eq(fee.mul(buyCount)),
      `wrong recipient claim amount
      expected      ${fee.mul(buyCount)}
      got           ${reserveBalanceRecipient2}
      reserveEscrow ${await reserve.balanceOf(bPoolFeeEscrow.address)}`
    );
  });

  it("should allow front end user to buy tokens, and escrow takes a fee", async function () {
    this.timeout(0);

    const signers = await ethers.getSigners();

    const { trustFactory, tier } = await deployGlobals();

    // signer1 uses a front end to buy token. Front end makes call to bPoolFeeEscrow contract so it takes a fee on behalf of recipient.
    const { reserve, trust, recipient, bPoolFeeEscrow, fee } =
      await failedRaise(signers, trustFactory, tier);

    const reserveBalanceEscrow1 = await reserve.balanceOf(
      bPoolFeeEscrow.address
    );

    assert(
      reserveBalanceEscrow1.eq(fee),
      `wrong bPoolFeeEscrow reserve balance
      expected  ${fee}
      got       ${reserveBalanceEscrow1}`
    );

    // should revert a claim if raise failed
    await Util.assertError(
      async () =>
        await bPoolFeeEscrow
          .connect(recipient)
          .claimFees(recipient.address, trust.address),
      "NOT_SUCCESS",
      "wrongly claimed fees while raise was ongoing"
    );

    const reserveBalanceRecipient1 = await reserve.balanceOf(recipient.address);

    assert(
      reserveBalanceRecipient1.isZero(),
      `wrong recipient reserve balance
      expected  0 (no fee claimed)
      got       ${reserveBalanceRecipient1}`
    );

    // refund should work because raise failed.
    await bPoolFeeEscrow.connect(recipient).refundFees(trust.address);

    const reserveBalanceToken = await reserve.balanceOf(await trust.token());

    assert(
      reserveBalanceToken.eq(fee),
      `wrong token balance after refund
      expected ${fee}
      got      ${reserveBalanceToken}`
    );
  });
});<|MERGE_RESOLUTION|>--- conflicted
+++ resolved
@@ -13,10 +13,6 @@
   RefundFeesEvent,
 } from "../../typechain/BPoolFeeEscrow";
 
-<<<<<<< HEAD
-chai.use(solidity);
-=======
->>>>>>> 6758116a
 const { assert } = chai;
 
 enum DistributionStatus {
@@ -145,19 +141,13 @@
       .connect(signer1)
       .refundFees(trust.address);
 
-<<<<<<< HEAD
     // RefundFees event
     const event = (await Util.getEventArgs(
       refundFeesTx,
-=======
-    const event0 = (await Util.getEventArgs(
-      await refundFeesPromise,
->>>>>>> 6758116a
       "RefundFees",
       bPoolFeeEscrow
     )) as RefundFeesEvent["args"];
 
-<<<<<<< HEAD
     assert(event.sender === signer1.address, "wrong sender");
     assert(event.trust === getAddress(trust.address), "wrong trust");
     assert(event.reserve === getAddress(reserve.address), "wrong reserve");
@@ -166,11 +156,6 @@
       "wrong redeemable"
     );
     assert(event.refundedFees.eq(10000000), "wrong refundedFees");
-=======
-    assert(event0.sender === signer1.address, "wrong sender in event0");
-    assert(event0.trust === getAddress(trust.address), "wrong trust in event0");
-    assert(event0.refundedFees.eq(10000000), "wrong refundedFees in event0");
->>>>>>> 6758116a
 
     const reserveRedeemableERC20_2 = await reserve.balanceOf(
       redeemableERC20.address
@@ -248,30 +233,18 @@
       .connect(recipient)
       .claimFees(recipient.address, trust.address);
 
-<<<<<<< HEAD
     // ClaimFees event
     const event = (await Util.getEventArgs(
       claimFeesTx,
-=======
-    const event0 = (await Util.getEventArgs(
-      await claimFeesPromise,
->>>>>>> 6758116a
       "ClaimFees",
       bPoolFeeEscrow
     )) as ClaimFeesEvent["args"];
 
-<<<<<<< HEAD
     assert(event.sender === recipient.address, "wrong sender");
     assert(event.recipient === recipient.address, "wrong recipient");
     assert(event.trust === getAddress(trust.address), "wrong trust");
     assert(event.reserve === getAddress(reserve.address), "wrong reserve");
     assert(event.claimedFees.eq(90000000), "wrong claimed fees");
-=======
-    assert(event0.sender === recipient.address, "wrong sender in event0");
-    assert(event0.recipient === recipient.address, "wrong recipient in event0");
-    assert(event0.trust === getAddress(trust.address), "wrong trust in event0");
-    assert(event0.claimedFees.eq(90000000), "wrong claimedFees in event0");
->>>>>>> 6758116a
 
     const reserveBalanceRecipient2 = await reserve.balanceOf(recipient.address);
 
