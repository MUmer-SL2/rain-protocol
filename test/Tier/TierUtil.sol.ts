import chai from "chai";
import { solidity } from "ethereum-waffle";
import { ethers } from "hardhat";
import type { ReadWriteTier } from "../../typechain/ReadWriteTier";
import type { TierUtilTest } from "../../typechain/TierUtilTest";
import type { ReserveTokenTest } from "../../typechain/ReserveTokenTest";
import { assertError, basicDeploy, zeroPad32, zeroPad4 } from "../Util";

chai.use(solidity);
const { expect, assert } = chai;

enum Tier {
  ZERO,
  ONE,
  TWO,
  THREE,
  FOUR,
  FIVE,
  SIX,
  SEVEN,
  EIGHT,
}

describe("TierUtil", async function () {
  let owner: any;
  let signer1: any;
  let readWriteTier: ReadWriteTier;
  let reserve: ReserveTokenTest;
  let tierUtil: TierUtilTest;

  beforeEach(async () => {
    [owner, signer1] = await ethers.getSigners();

    const tierFactory = await ethers.getContractFactory("ReadWriteTier");
    readWriteTier = (await tierFactory.deploy()) as ReadWriteTier;
    await readWriteTier.deployed();

    tierUtil = (await basicDeploy("TierUtilTest", {})) as TierUtilTest;

    reserve = (await basicDeploy("ReserveTokenTest", {})) as ReserveTokenTest;
  });

  it("should correctly return the highest achieved tier relative to a given report and block number", async () => {
    const initialBlock = await ethers.provider.getBlockNumber();

    await readWriteTier.connect(signer1).setTier(signer1.address, Tier.ONE, []);

    while ((await ethers.provider.getBlockNumber()) < initialBlock + 10) {
      reserve.transfer(signer1.address, 0); // create empty block
    }

    await readWriteTier.connect(signer1).setTier(signer1.address, Tier.TWO, []);

    while ((await ethers.provider.getBlockNumber()) < initialBlock + 20) {
      reserve.transfer(signer1.address, 0); // create empty block
    }

    const report = await readWriteTier.report(signer1.address);

    const tierBlockReport1 = await tierUtil.tierAtBlockFromReport(
      report,
      initialBlock + 5
    );

    const tierBlockReport2 = await tierUtil.tierAtBlockFromReport(
      report,
      initialBlock + 15
    );

    assert(tierBlockReport1 === Tier.ONE);
    assert(tierBlockReport2 === Tier.TWO);
  });

  it("should return the block for a specified status according to a given report", async () => {
    const initialBlock = await ethers.provider.getBlockNumber();

    // set status ONE
    await readWriteTier.connect(signer1).setTier(signer1.address, Tier.ONE, []);
    const expectedTier1Block = await ethers.provider.getBlockNumber();

    // make empty blocks
    while ((await ethers.provider.getBlockNumber()) < initialBlock + 10) {
      reserve.transfer(signer1.address, 0); // create empty block
    }

    // set status TWO
    await readWriteTier.connect(signer1).setTier(signer1.address, Tier.TWO, []);
    const expectedTier2Block = await ethers.provider.getBlockNumber();

    // make empty blocks
    while ((await ethers.provider.getBlockNumber()) < initialBlock + 20) {
      reserve.transfer(signer1.address, 0); // create empty block
    }

    // get latest report
    const report = await readWriteTier.report(signer1.address);

    const tierBlock0 = await tierUtil.tierBlock(report, Tier.ZERO);
    const tierBlock1 = await tierUtil.tierBlock(report, Tier.ONE);
    const tierBlock2 = await tierUtil.tierBlock(report, Tier.TWO);
    const tierBlock3 = await tierUtil.tierBlock(report, Tier.THREE);

    assert(tierBlock0.isZero(), "did not return block 0");

    assert(
      tierBlock1.eq(expectedTier1Block),
      `wrong tier ONE status block
    report    ${report.toHexString()}
    expected  ${expectedTier1Block}
    got       ${tierBlock1}`
    );

    assert(
      tierBlock2.eq(expectedTier2Block),
      `wrong tier TWO status block
    report    ${report.toHexString()}
    expected  ${expectedTier2Block}
    got       ${tierBlock2}`
    );

    assert(
      ethers.BigNumber.from("0xFFFFFFFF").eq(tierBlock3.toHexString()),
      "reported block for tier THREE despite signer never having tier THREE status"
    );
  });

  it("should clear (set to 0xFF) all tiers above the given tier in the given report", async () => {
    await readWriteTier
      .connect(signer1)
      .setTier(signer1.address, Tier.THREE, []);

    const report = await readWriteTier.report(signer1.address);

    const truncatedReport = await tierUtil.truncateTiersAbove(report, Tier.ONE);

    const expectedTruncatedReport =
      "0x" + "f".repeat(7 * 8) + report.toHexString().slice(-8);

    assert(
      truncatedReport.eq(expectedTruncatedReport),
      `did not truncate report correctly
    expected  ${expectedTruncatedReport}
    got       ${truncatedReport.toHexString()}`
    );
  });

  it("should set all tiers within a min/max tier range to the specified block number in a given report", async () => {
    const initialBlock = await ethers.provider.getBlockNumber();

    await readWriteTier.connect(signer1).setTier(signer1.address, Tier.TWO, []);

    const report = await readWriteTier.report(signer1.address);

    const targetBlock = initialBlock + 1000;

    const updatedReportBadRange = await tierUtil.updateBlocksForTierRange(
      report,
      Tier.SEVEN,
      Tier.SIX,
      targetBlock
    );

    // bad range should return original report
    assert(updatedReportBadRange.eq(report), "changed report with bad range");

    const updatedReport = await tierUtil.updateBlocksForTierRange(
      report,
      Tier.SIX, // smaller number first
      Tier.SEVEN,
      targetBlock
    );

    const initialBlockHex = ethers.BigNumber.from(targetBlock)
      .toHexString()
      .slice(2);

    const initialBlockHexFormatted =
      "0".repeat(8 - initialBlockHex.length) + initialBlockHex;

    const expectedUpdatedReport =
      report.toHexString().slice(0, 2 + 8) +
      initialBlockHexFormatted +
      report.toHexString().slice(18);

    assert(
      updatedReport.eq(expectedUpdatedReport),
      `got wrong updated report
    expected  ${expectedUpdatedReport}
    got       ${updatedReport.toHexString()}`
    );
  });

  it("should correctly set new blocks based on whether the new tier is higher or lower than the current one", async () => {
    const initialBlock = await ethers.provider.getBlockNumber();
    const initialBlockHex = zeroPad4(ethers.BigNumber.from(initialBlock)).slice(
      2
    );

    await readWriteTier.connect(signer1).setTier(signer1.address, Tier.ONE, []);
    await readWriteTier.connect(signer1).setTier(signer1.address, Tier.TWO, []);
    await readWriteTier
      .connect(signer1)
      .setTier(signer1.address, Tier.THREE, []);
    await readWriteTier
      .connect(signer1)
      .setTier(signer1.address, Tier.FOUR, []);
    await readWriteTier
      .connect(signer1)
      .setTier(signer1.address, Tier.FIVE, []);
    await readWriteTier.connect(signer1).setTier(signer1.address, Tier.SIX, []);
    await readWriteTier
      .connect(signer1)
      .setTier(signer1.address, Tier.SEVEN, []);
    await readWriteTier
      .connect(signer1)
      .setTier(signer1.address, Tier.EIGHT, []);

    const reportUnpadded = await readWriteTier.report(signer1.address);
    const report = zeroPad32(reportUnpadded);

    const block1 = await ethers.provider.getBlockNumber();

    const updatedReportTruncated = await tierUtil.updateReportWithTierAtBlock(
      report,
      Tier.EIGHT,
      Tier.FOUR,
      block1
    );

    const updatedReportTruncatedLeftHalf = updatedReportTruncated
      .toHexString()
      .slice(2, 34);

    for (let i = 0; i < updatedReportTruncatedLeftHalf.length; i++) {
      assert(
        updatedReportTruncatedLeftHalf.charAt(i) === "f",
        `hex character wasn't truncated at position ${i}`
      );
    }

    // set tier FIVE block to initialBlock
    const updatedReportSetBlock = await tierUtil.updateReportWithTierAtBlock(
      report,
      Tier.FOUR,
      Tier.FIVE,
      initialBlock
    );

    const actualFirstSection = zeroPad32(updatedReportSetBlock).slice(2, 26);
    const expectedFirstSection = report.slice(2, 26);

    assert(
      actualFirstSection === expectedFirstSection,
      `first section of updated report (set block) is wrong
      expected  ${expectedFirstSection}
      got       ${actualFirstSection}`
    );

<<<<<<< HEAD
    const actualSetBlock = updatedReportSetBlock.toHexString().slice(-40).slice(0, 8)
    const expectedSetBlock = "0".repeat(8 - initialBlockHex.length) + initialBlockHex
=======
    const actualSetBlock = zeroPad32(updatedReportSetBlock).slice(26, 26 + 8);
    const expectedSetBlock =
      "0".repeat(8 - initialBlockHex.length) + initialBlockHex;

>>>>>>> 778a190c
    assert(
      actualSetBlock === expectedSetBlock,
      `set block was wrong
      expected  ${expectedSetBlock}
      got       ${actualSetBlock}`
    );

    const actualLastSection = zeroPad32(updatedReportSetBlock).slice(26 + 8);
    const expectedLastSection = report.slice(26 + 8);

    assert(
      actualLastSection === expectedLastSection,
      `last section of updated report (set block) is wrong
      expected  ${expectedLastSection}
      got       ${actualLastSection}`
    );
  });
});<|MERGE_RESOLUTION|>--- conflicted
+++ resolved
@@ -256,15 +256,8 @@
       got       ${actualFirstSection}`
     );
 
-<<<<<<< HEAD
     const actualSetBlock = updatedReportSetBlock.toHexString().slice(-40).slice(0, 8)
     const expectedSetBlock = "0".repeat(8 - initialBlockHex.length) + initialBlockHex
-=======
-    const actualSetBlock = zeroPad32(updatedReportSetBlock).slice(26, 26 + 8);
-    const expectedSetBlock =
-      "0".repeat(8 - initialBlockHex.length) + initialBlockHex;
-
->>>>>>> 778a190c
     assert(
       actualSetBlock === expectedSetBlock,
       `set block was wrong
