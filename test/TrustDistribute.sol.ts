--- conflicted
+++ resolved
@@ -920,26 +920,12 @@
     const tokenBPoolBalanceAfter = await token.balanceOf(bPool.address);
 
     const totalSupply = await token.totalSupply();
-<<<<<<< HEAD
 
     assert(
       totalSupply.eq(swappedTokens),
       `remaining supply of tokens was not equal to number that were sold
       remaining supply ${totalSupply}
       swapped          ${swappedTokens}
-=======
-    const tokenDust = tokenBPoolBalanceAfter;
-
-    const expectedTotalSupply = swappedTokens.add(tokenDust);
-
-    assert(
-      totalSupply.eq(expectedTotalSupply),
-      `remaining supply of tokens was not equal to number that were sold plus dust
-      actual    ${totalSupply}
-      expected  ${expectedTotalSupply}
-      swapped   ${swappedTokens}
-      tokenDust ${tokenDust}
->>>>>>> 2f1f4d4d
     `
     );
   });
