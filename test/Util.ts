import { ethers, artifacts } from "hardhat";
import type { CRPFactory } from "../typechain/CRPFactory";
import type { BFactory } from "../typechain/BFactory";
import chai from "chai";
import type {
  ImplementationEvent as ImplementationEventTrustFactory,
  TrustFactory,
} from "../typechain/TrustFactory";
import type {
  RedeemableERC20,
  RedeemableERC20ConfigStruct,
} from "../typechain/RedeemableERC20";
import type {
  ImplementationEvent as ImplementationEventRedeemableERC20Factory,
  RedeemableERC20Factory,
} from "../typechain/RedeemableERC20Factory";
import type { CombineTier } from "../typechain/CombineTier";
import type {
  CombineTierFactory,
  ImplementationEvent as ImplementationEventCombineTierFactory,
} from "../typechain/CombineTierFactory";
import type { Verify } from "../typechain/Verify";
import type {
  ImplementationEvent as ImplementationEventVerifyFactory,
  VerifyFactory,
} from "../typechain/VerifyFactory";
import type { VerifyTier } from "../typechain/VerifyTier";
import type {
  ImplementationEvent as ImplementationEventVerifyTierFactory,
  VerifyTierFactory,
} from "../typechain/VerifyTierFactory";
import type { SeedERC20, SeedERC20ConfigStruct } from "../typechain/SeedERC20";
import type {
  ImplementationEvent as ImplementationEventSeedERC20Factory,
  SeedERC20Factory,
} from "../typechain/SeedERC20Factory";
import type { ConfigurableRightsPool } from "../typechain/ConfigurableRightsPool";
import type { BPool } from "../typechain/BPool";
import type {
  BigNumber,
  Contract,
  BytesLike,
  BigNumberish,
  ContractTransaction,
} from "ethers";
import type {
  Trust,
  TrustConfigStruct,
  TrustRedeemableERC20ConfigStruct,
  TrustSeedERC20ConfigStruct,
} from "../typechain/Trust";
import type { SmartPoolManager } from "../typechain/SmartPoolManager";
import { concat, Hexable, hexlify, Result, zeroPad } from "ethers/lib/utils";
import type { SignerWithAddress } from "@nomiclabs/hardhat-ethers/signers";

const { assert } = chai;

export const CREATOR_FUNDS_RELEASE_TIMEOUT_TESTING = 100;
export const MAX_RAISE_DURATION_TESTING = 100;

const smartPoolManagerAddress = process.env.BALANCER_SMART_POOL_MANAGER;
if (smartPoolManagerAddress) {
  console.log(`using existing SmartPoolManager: ${smartPoolManagerAddress}`);
}
const balancerSafeMathAddress = process.env.BALANCER_SAFE_MATH;
if (balancerSafeMathAddress) {
  console.log(`using existing BalancerSafeMath: ${balancerSafeMathAddress}`);
}
const rightsManagerAddress = process.env.BALANCER_RIGHTS_MANAGER;
if (rightsManagerAddress) {
  console.log(`using existing RightsManager: ${rightsManagerAddress}`);
}
const bFactoryAddress = process.env.BALANCER_BFACTORY;
if (bFactoryAddress) {
  console.log(`using existing BFactory: ${bFactoryAddress}`);
}
const crpFactoryAddress = process.env.BALANCER_CRP_FACTORY;
if (crpFactoryAddress) {
  console.log(`using existing CRPFactory: ${crpFactoryAddress}`);
}

export const basicDeploy = async (name, libs) => {
  const factory = await ethers.getContractFactory(name, {
    libraries: libs,
  });

  const contract = await factory.deploy();

  await contract.deployed();

  return contract;
};

export const balancerDeploy = async (): Promise<
  [CRPFactory & Contract, BFactory & Contract]
> => {
  let rightsManager;
  if (rightsManagerAddress) {
    rightsManager = new ethers.Contract(
      rightsManagerAddress,
      (await artifacts.readArtifact("RightsManager")).abi
    );
  } else {
    rightsManager = await basicDeploy("RightsManager", {});
  }

  let balancerSafeMath;
  if (balancerSafeMathAddress) {
    balancerSafeMath = new ethers.Contract(
      balancerSafeMathAddress,
      (await artifacts.readArtifact("BalancerSafeMath")).abi
    );
  } else {
    balancerSafeMath = await basicDeploy("BalancerSafeMath", {});
  }

  let smartPoolManager: SmartPoolManager & Contract;
  if (smartPoolManagerAddress) {
    smartPoolManager = new ethers.Contract(
      smartPoolManagerAddress,
      (await artifacts.readArtifact("SmartPoolManager")).abi
    ) as SmartPoolManager & Contract;
  } else {
    smartPoolManager = (await basicDeploy(
      "SmartPoolManager",
      {}
    )) as SmartPoolManager & Contract;
  }

  let crpFactory: CRPFactory & Contract;
  if (crpFactoryAddress) {
    crpFactory = new ethers.Contract(
      crpFactoryAddress,
      (await artifacts.readArtifact("CRPFactory")).abi
    ) as CRPFactory & Contract;
  } else {
    crpFactory = (await basicDeploy("CRPFactory", {
      RightsManager: rightsManager.address,
      BalancerSafeMath: balancerSafeMath.address,
      SmartPoolManager: smartPoolManager.address,
    })) as CRPFactory & Contract;
  }

  let bFactory;
  if (bFactoryAddress) {
    bFactory = new ethers.Contract(
      bFactoryAddress,
      (await artifacts.readArtifact("BFactory")).abi
    ) as BFactory & Contract;
  } else {
    bFactory = (await basicDeploy("BFactory", {})) as BFactory & Contract;
  }

  return [crpFactory, bFactory];
};

export interface Factories {
  redeemableERC20Factory: RedeemableERC20Factory & Contract;
  seedERC20Factory: SeedERC20Factory & Contract;
  trustFactory: TrustFactory & Contract;
}

export const factoriesDeploy = async (
  crpFactory: CRPFactory & Contract,
  balancerFactory: BFactory & Contract
): Promise<Factories> => {
  const redeemableERC20FactoryFactory = await ethers.getContractFactory(
    "RedeemableERC20Factory",
    {}
  );
  const redeemableERC20Factory =
    (await redeemableERC20FactoryFactory.deploy()) as RedeemableERC20Factory &
      Contract;
  await redeemableERC20Factory.deployed();

  const { implementation: implementation0 } = (await getEventArgs(
    redeemableERC20Factory.deployTransaction,
    "Implementation",
    redeemableERC20Factory
  )) as ImplementationEventRedeemableERC20Factory["args"];
  assert(
    !(implementation0 === zeroAddress),
    "implementation redeemableERC20 factory zero address"
  );

  const seedERC20FactoryFactory = await ethers.getContractFactory(
    "SeedERC20Factory",
    {}
  );
  const seedERC20Factory =
    (await seedERC20FactoryFactory.deploy()) as SeedERC20Factory & Contract;
  await seedERC20Factory.deployed();

  const { implementation: implementation1 } = (await getEventArgs(
    seedERC20Factory.deployTransaction,
    "Implementation",
    seedERC20Factory
  )) as ImplementationEventSeedERC20Factory["args"];
  assert(
    !(implementation1 === zeroAddress),
    "implementation seedERC20 factory zero address"
  );

  const trustFactoryFactory = await ethers.getContractFactory("TrustFactory");
  const trustFactory = (await trustFactoryFactory.deploy({
    redeemableERC20Factory: redeemableERC20Factory.address,
    seedERC20Factory: seedERC20Factory.address,
    crpFactory: crpFactory.address,
    balancerFactory: balancerFactory.address,
    creatorFundsReleaseTimeout: CREATOR_FUNDS_RELEASE_TIMEOUT_TESTING,
    maxRaiseDuration: MAX_RAISE_DURATION_TESTING,
  })) as TrustFactory & Contract;
  await trustFactory.deployed();

  const { implementation: implementation2 } = (await getEventArgs(
    trustFactory.deployTransaction,
    "Implementation",
    trustFactory
  )) as ImplementationEventTrustFactory["args"];
  assert(
    !(implementation2 === zeroAddress),
    "implementation trust factory zero address"
  );

  return {
    redeemableERC20Factory,
    seedERC20Factory,
    trustFactory,
  };
};

export const zeroAddress = ethers.constants.AddressZero;
export const oneAddress = "0x0000000000000000000000000000000000000001";
export const eighteenZeros = "000000000000000000";

export const fourZeros = "0000";
export const sixZeros = "000000";
export const nineZeros = "000000000";
export const tenZeros = "0000000000";
export const sixteenZeros = "0000000000000000";

export const ONE = ethers.BigNumber.from("1" + eighteenZeros);
export const RESERVE_ONE = ethers.BigNumber.from("1" + sixZeros);

export const RESERVE_MIN_BALANCE = ethers.BigNumber.from("1" + sixZeros);

export const max_uint256 = ethers.BigNumber.from(
  "0xFFFFFFFFFFFFFFFFFFFFFFFFFFFFFFFFFFFFFFFFFFFFFFFFFFFFFFFFFFFFFFFF"
);
export const max_uint32 = ethers.BigNumber.from("0xffffffff");
export const max_uint16 = ethers.BigNumber.from("0xffff");

export const ALWAYS = 0;
export const NEVER = max_uint256;

export const determineReserveDust = (bPoolReserveBalance: BigNumber) => {
  let dust = bPoolReserveBalance.mul(ONE).div(1e7).div(ONE);
  if (dust.lt(RESERVE_MIN_BALANCE)) {
    dust = RESERVE_MIN_BALANCE;
  }
  return dust;
};

export const assertError = async (f, s: string, e: string) => {
  let didError = false;
  try {
    await f();
  } catch (e) {
    assert(e.toString().includes(s), `error string ${e} does not include ${s}`);
    didError = true;
  }
  assert(didError, e);
};

export const poolContracts = async (
  signers: SignerWithAddress[],
  trust: Trust & Contract
): Promise<[ConfigurableRightsPool & Contract, BPool & Contract]> => {
  const crp = new ethers.Contract(
    await trust.crp(),
    (await artifacts.readArtifact("ConfigurableRightsPool")).abi,
    signers[0]
  ) as ConfigurableRightsPool & Contract;
  const bPool = new ethers.Contract(
    await crp.bPool(),
    (await artifacts.readArtifact("BPool")).abi,
    signers[0]
  ) as BPool & Contract;
  return [crp, bPool];
};

export const verifyDeploy = async (deployer, config) => {
  const factoryFactory = await ethers.getContractFactory("VerifyFactory");
  const factory = (await factoryFactory.deploy()) as VerifyFactory;
  await factory.deployed();

  const { implementation } = (await getEventArgs(
    factory.deployTransaction,
    "Implementation",
    factory
  )) as ImplementationEventVerifyFactory["args"];
  assert(
    !(implementation === zeroAddress),
    "implementation verify factory zero address"
  );

  const tx = await factory.createChildTyped(config);
  const contract = new ethers.Contract(
    ethers.utils.hexZeroPad(
      ethers.utils.hexStripZeros(
        (await getEventArgs(tx, "NewChild", factory)).child
      ),
      20
    ),
    (await artifacts.readArtifact("Verify")).abi,
    deployer
  ) as Verify & Contract;
  await contract.deployed();
  return contract;
};

export const verifyTierDeploy = async (deployer, config) => {
  const factoryFactory = await ethers.getContractFactory("VerifyTierFactory");
  const factory = (await factoryFactory.deploy()) as VerifyTierFactory;
  await factory.deployed();
  const tx = await factory.createChildTyped(config);
  const contract = new ethers.Contract(
    ethers.utils.hexZeroPad(
      ethers.utils.hexStripZeros(
        (await getEventArgs(tx, "NewChild", factory)).child
      ),
      20
    ),
    (await artifacts.readArtifact("VerifyTier")).abi,
    deployer
  ) as VerifyTier & Contract;
  await contract.deployed();

  const { implementation } = (await getEventArgs(
    factory.deployTransaction,
    "Implementation",
    factory
  )) as ImplementationEventVerifyTierFactory["args"];
  assert(
    !(implementation === zeroAddress),
    "implementation verifyTier factory zero address"
  );

  return contract;
};

export const combineTierDeploy = async (deployer, config) => {
  const factoryFactory = await ethers.getContractFactory("CombineTierFactory");
  const factory = (await factoryFactory.deploy()) as CombineTierFactory;
  await factory.deployed();

  const { implementation } = (await getEventArgs(
    factory.deployTransaction,
    "Implementation",
    factory
  )) as ImplementationEventCombineTierFactory["args"];
  assert(
    !(implementation === zeroAddress),
    "implementation combineTier factory zero address"
  );

  const tx = await factory.createChildTyped(config);
  const contract = new ethers.Contract(
    ethers.utils.hexZeroPad(
      ethers.utils.hexStripZeros(
        (await getEventArgs(tx, "NewChild", factory)).child
      ),
      20
    ),
    (await artifacts.readArtifact("CombineTier")).abi,
    deployer
  ) as CombineTier & Contract;
  await contract.deployed();

  return contract;
};

export const redeemableERC20Deploy = async (
  deployer: SignerWithAddress,
  config: RedeemableERC20ConfigStruct
) => {
  const redeemableERC20FactoryFactory = await ethers.getContractFactory(
    "RedeemableERC20Factory"
  );
  const redeemableERC20Factory =
    (await redeemableERC20FactoryFactory.deploy()) as RedeemableERC20Factory;
  await redeemableERC20Factory.deployed();

<<<<<<< HEAD
  const txDeploy = await redeemableERC20Factory.createChildTyped(config);
=======
  const { implementation } = (await getEventArgs(
    redeemableERC20Factory.deployTransaction,
    "Implementation",
    redeemableERC20Factory
  )) as ImplementationEventRedeemableERC20Factory["args"];
  assert(
    !(implementation === zeroAddress),
    "implementation redeemableERC20 factory zero address"
  );

  const tx = await redeemableERC20Factory.createChildTyped(config);
>>>>>>> 9bc04c14
  const redeemableERC20 = new ethers.Contract(
    ethers.utils.hexZeroPad(
      ethers.utils.hexStripZeros(
        (await getEventArgs(txDeploy, "NewChild", redeemableERC20Factory)).child
      ),
      20
    ),
    (await artifacts.readArtifact("RedeemableERC20")).abi,
    deployer
  ) as RedeemableERC20 & Contract;

  await redeemableERC20.deployed();

  // eslint-disable-next-line @typescript-eslint/ban-ts-comment
  // @ts-ignore
  redeemableERC20.deployTransaction = txDeploy;

  return redeemableERC20;
};

export const seedERC20Deploy = async (
  deployer: SignerWithAddress,
  config: SeedERC20ConfigStruct
): Promise<[SeedERC20 & Contract, ContractTransaction]> => {
  const seedERC20FactoryFactory = await ethers.getContractFactory(
    "SeedERC20Factory"
  );
  const seedERC20Factory =
    (await seedERC20FactoryFactory.deploy()) as SeedERC20Factory;
  await seedERC20Factory.deployed();

<<<<<<< HEAD
  const txDeploy = await seedERC20Factory.createChildTyped(config);
=======
  const { implementation } = (await getEventArgs(
    seedERC20Factory.deployTransaction,
    "Implementation",
    seedERC20Factory
  )) as ImplementationEventSeedERC20Factory["args"];
  assert(
    !(implementation === zeroAddress),
    "implementation seedERC20 factory zero address"
  );

  const tx = await seedERC20Factory.createChildTyped(config);
>>>>>>> 9bc04c14
  const seedERC20 = new ethers.Contract(
    ethers.utils.hexZeroPad(
      ethers.utils.hexStripZeros(
        (await getEventArgs(txDeploy, "NewChild", seedERC20Factory)).child
      ),
      20
    ),
    (await artifacts.readArtifact("SeedERC20")).abi,
    deployer
  ) as SeedERC20 & Contract;

  await seedERC20.deployed();

  // eslint-disable-next-line @typescript-eslint/ban-ts-comment
  // @ts-ignore
  seedERC20.deployTransaction = txDeploy;

  return [seedERC20, txDeploy];
};

export const trustDeploy = async (
  trustFactory: TrustFactory & Contract,
  creator: SignerWithAddress,
  trustConfig: TrustConfigStruct,
  trustRedeemableERC20Config: TrustRedeemableERC20ConfigStruct,
  trustSeedERC20Config: TrustSeedERC20ConfigStruct,
  ...args
): Promise<Trust & Contract> => {
  const txDeploy = await trustFactory.createChildTyped(
    trustConfig,
    trustRedeemableERC20Config,
    trustSeedERC20Config,
    ...args
  );

  const trust = new ethers.Contract(
    ethers.utils.hexZeroPad(
      ethers.utils.hexStripZeros(
        (await getEventArgs(txDeploy, "NewChild", trustFactory)).child
      ),
      20 // address bytes length
    ),
    (await artifacts.readArtifact("Trust")).abi,
    creator
  ) as Trust & Contract;

  if (!ethers.utils.isAddress(trust.address)) {
    throw new Error(
      `invalid trust address: ${trust.address} (${trust.address.length} chars)`
    );
  }

  await trust.deployed();

  // eslint-disable-next-line @typescript-eslint/ban-ts-comment
  // @ts-ignore
  trust.deployTransaction = txDeploy;

  return trust;
};

export const createEmptyBlock = async (count?: number): Promise<void> => {
  const signers = await ethers.getSigners();
  const tx = { to: signers[1].address };
  if (count > 0) {
    for (let i = 0; i < count; i++) {
      await signers[0].sendTransaction(tx);
    }
  } else {
    await signers[0].sendTransaction(tx);
  }
};

/**
 * Utility function that transforms a hexadecimal number from the output of the ITier contract report
 * @param report String with Hexadecimal containing the array data
 * @returns number[] Block array of the reports
 */
export function tierReport(report: string): number[] {
  const parsedReport: number[] = [];
  const arrStatus = [0, 1, 2, 3, 4, 5, 6, 7]
    .map((i) =>
      BigInt(report)
        .toString(16)
        .padStart(64, "0")
        .slice(i * 8, i * 8 + 8)
    )
    .reverse();
  //arrStatus = arrStatus.reverse();

  for (const i in arrStatus) {
    parsedReport.push(parseInt("0x" + arrStatus[i]));
  }

  return parsedReport;
}

export function blockNumbersToReport(blockNos: number[]): string {
  assert(blockNos.length === 8);

  return [...blockNos]
    .reverse()
    .map((i) => BigInt(i).toString(16).padStart(8, "0"))
    .join("");
}

/**
 * Pads leading zeroes of hex number to hex string length of 32 bytes
 * @param {BigNumber} hex
 */
export function zeroPad32(hex: BigNumber): string {
  return ethers.utils.hexZeroPad(hex.toHexString(), 32);
}

/**
 * Pads leading zeroes of hex number to hex string length of 4 bytes
 * @param {BigNumber} hex
 */
export function zeroPad4(hex: BigNumber): string {
  return ethers.utils.hexZeroPad(hex.toHexString(), 4);
}

/**
 * Converts a value to raw bytes representation. Assumes `value` is less than or equal to 1 byte, unless a desired `bytesLength` is specified.
 *
 * @param value - value to convert to raw bytes format
 * @param bytesLength - (defaults to 1) number of bytes to left pad if `value` doesn't completely fill the desired amount of memory. Will throw `InvalidArgument` error if value already exceeds bytes length.
 * @returns {Uint8Array} - raw bytes representation
 */
export function bytify(
  value: number | BytesLike | Hexable,
  bytesLength = 1
): BytesLike {
  return zeroPad(hexlify(value), bytesLength);
}

/**
 * Constructs the operand for RainVM's `call` opcode by packing 3 numbers into a single byte. All parameters use zero-based counting i.e. an `fnSize` of 0 means to allocate one element (32 bytes) on the stack to define your functions, while an `fnSize` of 3 means to allocate all four elements (4 * 32 bytes) on the stack.
 *
 * @param sourceIndex - index of function source in `immutableSourceConfig.sources`
 * @param loopSize - number of times to subdivide vals, reduces uint size but allows for more vals (range 0-7)
 * @param valSize - number of vals in outer stack (range 0-7)
 */
export function callSize(
  sourceIndex: number,
  loopSize: number,
  valSize: number
): number {
  // CallSize(
  //   op_.val & 0x07,      // 00000111
  //   op_.val >> 3 & 0x03, // 00011000
  //   op_.val >> 5 & 0x07  // 11100000
  // )

  if (sourceIndex < 0 || sourceIndex > 7) {
    throw new Error("Invalid fnSize");
  } else if (loopSize < 0 || loopSize > 3) {
    throw new Error("Invalid loopSize");
  } else if (valSize < 0 || valSize > 7) {
    throw new Error("Invalid valSize");
  }
  let callSize = valSize;
  callSize <<= 2;
  callSize += loopSize;
  callSize <<= 3;
  callSize += sourceIndex;
  return callSize;
}

export function arg(valIndex: number): number {
  let arg = 1;
  arg <<= 7;
  arg += valIndex;
  return arg;
}

export function skip(places: number, conditional = false): number {
  let skip = conditional ? 1 : 0;
  skip <<= 7;
  // JS ints are already signed.
  skip |= places & 0x7f;
  return skip;
}

/**
 * Converts an opcode and operand to bytes, and returns their concatenation.
 * @param code - the opcode
 * @param erand - the operand, currently limited to 1 byte (defaults to 0)
 */
export function op(
  code: number,
  erand: number | BytesLike | Hexable = 0
): Uint8Array {
  return concat([bytify(code), bytify(erand)]);
}

export const wrap2BitUInt = (integer: number) => {
  while (integer > 3) {
    integer -= 4;
  }
  return integer;
};

export const wrap4BitUInt = (integer: number) => {
  while (integer > 15) {
    integer -= 16;
  }
  return integer;
};

export const wrap8BitUInt = (integer: number) => {
  while (integer > 255) {
    integer -= 256;
  }
  return integer;
};

export const array2BitUInts = (length) =>
  Array(length)
    .fill(0)
    // .map((_, i) => 3);
    .map((_, i) => wrap2BitUInt(i));

export const array4BitUInts = (length) =>
  Array(length)
    .fill(0)
    .map((_, i) => wrap4BitUInt(i));

export const array8BitUInts = (length) =>
  Array(length)
    .fill(0)
    .map((_, i) => wrap8BitUInt(i));

export const pack32UIntsIntoByte = (numArray: number[]): number[] => {
  const val: number[] = [];
  let valIndex = 0;

  for (let i = 0; i < numArray.length; i += 4) {
    const byte =
      (numArray[i] << 6) +
      (numArray[i + 1] << 4) +
      (numArray[i + 2] << 2) +
      numArray[i + 3];

    val[valIndex] = byte;
    valIndex++;
  }

  return val;
};

export const paddedUInt256 = (report: BigNumber): string => {
  if (report.gt(max_uint256)) {
    throw new Error(`${report} exceeds max uint256`);
  }
  return "0x" + report.toHexString().substring(2).padStart(64, "0");
};

export const paddedUInt32 = (number: number | BytesLike | Hexable): string => {
  if (ethers.BigNumber.from(number).gt(max_uint32)) {
    throw new Error(`${number} exceeds max uint32`);
  }
  return hexlify(number).substring(2).padStart(8, "0");
};

export type Source = [BigNumberish, BigNumberish, BigNumberish, BigNumberish];
export type Constants = [
  BigNumberish,
  BigNumberish,
  BigNumberish,
  BigNumberish,
  BigNumberish,
  BigNumberish,
  BigNumberish,
  BigNumberish,
  BigNumberish,
  BigNumberish,
  BigNumberish,
  BigNumberish,
  BigNumberish,
  BigNumberish,
  BigNumberish,
  BigNumberish
];

/**
 *
 * @param tx - transaction where event occurs
 * @param eventName - name of event
 * @param contract - contract object holding the address, filters, interface
 * @param contractAddressOverride - (optional) override the contract address which emits this event
 * @returns Event arguments, can be deconstructed by array index or by object key
 */
export const getEventArgs = async (
  tx: ContractTransaction,
  eventName: string,
  contract: Contract,
  contractAddressOverride: string = null
): Promise<Result> => {
  const address = contractAddressOverride
    ? contractAddressOverride
    : contract.address;

  const eventObj = (await tx.wait()).events.find(
    (x) =>
      x.topics[0] == contract.filters[eventName]().topics[0] &&
      x.address == address
  );

  if (!eventObj) {
    throw new Error(`Could not find event ${eventName} at address ${address}`);
  }

  return contract.interface.decodeEventLog(eventName, eventObj.data);
};

export function selectLte(logic: number, mode: number, length: number): number {
  let lte = logic;
  lte <<= 2;
  lte += mode;
  lte <<= 5;
  lte += length;
  return lte;
}

export enum selectLteLogic {
  every,
  any,
}

export enum selectLteMode {
  min,
  max,
  first,
}<|MERGE_RESOLUTION|>--- conflicted
+++ resolved
@@ -391,9 +391,6 @@
     (await redeemableERC20FactoryFactory.deploy()) as RedeemableERC20Factory;
   await redeemableERC20Factory.deployed();
 
-<<<<<<< HEAD
-  const txDeploy = await redeemableERC20Factory.createChildTyped(config);
-=======
   const { implementation } = (await getEventArgs(
     redeemableERC20Factory.deployTransaction,
     "Implementation",
@@ -404,8 +401,7 @@
     "implementation redeemableERC20 factory zero address"
   );
 
-  const tx = await redeemableERC20Factory.createChildTyped(config);
->>>>>>> 9bc04c14
+  const txDeploy = await redeemableERC20Factory.createChildTyped(config);
   const redeemableERC20 = new ethers.Contract(
     ethers.utils.hexZeroPad(
       ethers.utils.hexStripZeros(
@@ -437,9 +433,6 @@
     (await seedERC20FactoryFactory.deploy()) as SeedERC20Factory;
   await seedERC20Factory.deployed();
 
-<<<<<<< HEAD
-  const txDeploy = await seedERC20Factory.createChildTyped(config);
-=======
   const { implementation } = (await getEventArgs(
     seedERC20Factory.deployTransaction,
     "Implementation",
@@ -450,8 +443,7 @@
     "implementation seedERC20 factory zero address"
   );
 
-  const tx = await seedERC20Factory.createChildTyped(config);
->>>>>>> 9bc04c14
+  const txDeploy = await seedERC20Factory.createChildTyped(config);
   const seedERC20 = new ethers.Contract(
     ethers.utils.hexZeroPad(
       ethers.utils.hexStripZeros(
