import chai from 'chai'
import { solidity } from 'ethereum-waffle'
import { ethers } from 'hardhat'
import type { Prestige } from '../typechain/Prestige'
import type { PrestigeByConstructionTest } from '../typechain/PrestigeByConstructionTest'

chai.use(solidity)
const { expect, assert } = chai

describe("PrestigeByConstruction", async function() {
    let owner: any;
    let prestigeByConstructionFactory: any;
    let prestige: Prestige;
    let prestigeByConstruction: PrestigeByConstructionTest;
    

    before(async () => {    
        [owner] = await ethers.getSigners()

        const prestigeFactory = await ethers.getContractFactory(
            'Prestige'
        )
        prestige = await prestigeFactory.deploy() as Prestige
        await prestige.deployed()

        prestigeByConstructionFactory = await ethers.getContractFactory(
            'PrestigeByConstructionTest'
        )
        prestigeByConstruction = await prestigeByConstructionFactory.deploy(prestige.address) as PrestigeByConstructionTest
        await prestigeByConstruction.deployed()
    });


    it("should return the parameters entered in the constructor", async function() {
        const now = await ethers.provider.getBlockNumber()
        const constructionBlock = await prestigeByConstruction.constructionBlock();

        assert(
            constructionBlock.eq(now)
        )

        assert(
            prestige.address === await prestigeByConstruction.prestige()
        )
    });

<<<<<<< HEAD
=======

    it ("should return false if isStatus is queried with a wrong status than the current status", async function() {
>>>>>>> 7fee2124
        assert(
            !(await prestigeByConstruction.isStatus(owner.address, 4))
        )
    });


    it("should be able to use unlimited access functions in any status", async function() {
        assert(await prestigeByConstruction.isStatus(owner.address, 0))
            
        await prestigeByConstruction.unlimited()
    });


    it("should enter a function restricted to Nil status if the status has never been updated", async function() {
        assert(await prestigeByConstruction.isStatus(owner.address, 0))

        await prestigeByConstruction.ifNil()
    });


    it("should fail if you try to enter a function of a specific status if it has never been updated", async function() {
        assert(await prestigeByConstruction.isStatus(owner.address, 0))

        try {
            await prestigeByConstruction.ifGold()
        } catch (e) {
            assert(e.message.toString().includes('revert ERR_MIN_STATUS'))
        }
    });


    it("shouldn't you set to use a function of the new status after construction", async function() {
        await prestige.setStatus(owner.address, 1, [])

        await prestigeByConstruction.unlimited()

        await prestigeByConstruction.ifNil()

        // Setting the status AFTER construction doesn't help.
        try {
            await prestigeByConstruction.ifCopper()
        } catch(e) {
            assert(e.toString().includes('revert ERR_MIN_STATUS'))
        }
    });


    it("should be able to use unlimited functions and lower status than the upgraded one", async function() {
        prestigeByConstruction = await prestigeByConstructionFactory.deploy(prestige.address) as PrestigeByConstructionTest

        await prestigeByConstruction.deployed()

        await prestigeByConstruction.unlimited()

        await prestigeByConstruction.ifNil()

        await prestigeByConstruction.ifCopper()
    });


    it("should not be able to use a function for a status if you do not have that status", async function() {
        try {
            await prestigeByConstruction.ifBronze()
        } catch(e) {
            assert(e.toString().includes('revert ERR_MIN_STATUS'))
        }
    });


    it("should be possible to use all functions restricted to the lower status of the highest status", async function () {
        await prestige.setStatus(owner.address, 8, [])

        prestigeByConstruction = await prestigeByConstructionFactory.deploy(prestige.address) as PrestigeByConstructionTest

        await prestigeByConstruction.deployed()

        await prestigeByConstruction.unlimited()

        await prestigeByConstruction.ifNil()

        await prestigeByConstruction.ifCopper()

        await prestigeByConstruction.ifBronze()

        await prestigeByConstruction.ifJawad()
    });
})<|MERGE_RESOLUTION|>--- conflicted
+++ resolved
@@ -12,9 +12,9 @@
     let prestigeByConstructionFactory: any;
     let prestige: Prestige;
     let prestigeByConstruction: PrestigeByConstructionTest;
-    
 
-    before(async () => {    
+
+    before(async () => {
         [owner] = await ethers.getSigners()
 
         const prestigeFactory = await ethers.getContractFactory(
@@ -44,11 +44,8 @@
         )
     });
 
-<<<<<<< HEAD
-=======
 
     it ("should return false if isStatus is queried with a wrong status than the current status", async function() {
->>>>>>> 7fee2124
         assert(
             !(await prestigeByConstruction.isStatus(owner.address, 4))
         )
@@ -57,7 +54,7 @@
 
     it("should be able to use unlimited access functions in any status", async function() {
         assert(await prestigeByConstruction.isStatus(owner.address, 0))
-            
+
         await prestigeByConstruction.unlimited()
     });
 
