--- conflicted
+++ resolved
@@ -948,8 +948,6 @@
     );
   });
 
-<<<<<<< HEAD
-=======
   it("should allow third party to deploy trust, independently of creator and seeder, with its configuration publicly accessible", async function () {
     this.timeout(0);
 
@@ -1079,7 +1077,6 @@
     );
   });
 
->>>>>>> 603d5724
   it("should set correct phases for token and pool", async function () {
     this.timeout(0);
 
