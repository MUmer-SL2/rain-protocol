import { ethers } from "hardhat";
import chai from "chai";
import { solidity } from "ethereum-waffle";
import type { Trust } from "../typechain/Trust"
import type { ReserveToken } from "../typechain/ReserveToken"
import * as Util from './Util'
import { utils } from "ethers";
import type { BigNumber } from "ethers";
import type { Prestige } from "../typechain/Prestige";

chai.use(solidity);
const { expect, assert } = chai;

const trustJson = require('../artifacts/contracts/Trust.sol/Trust.json')
const poolJson = require('../artifacts/contracts/RedeemableERC20Pool.sol/RedeemableERC20Pool.json')
const bPoolJson = require('../artifacts/contracts/configurable-rights-pool/contracts/test/BPool.sol/BPool.json')
const reserveJson = require('../artifacts/contracts/test/ReserveToken.sol/ReserveToken.json')
const redeemableTokenJson = require('../artifacts/contracts/RedeemableERC20.sol/RedeemableERC20.json')
const crpJson = require('../artifacts/contracts/configurable-rights-pool/contracts/ConfigurableRightsPool.sol/ConfigurableRightsPool.json')

enum Status {
  NIL,
  COPPER,
  BRONZE,
  SILVER,
  GOLD,
  PLATINUM,
  DIAMOND,
  CHAD,
  JAWAD,
}

enum RaiseStatus {
  PENDING,
  SEEDED,
  TRADING,
  TRADINGCANEND,
  SUCCESS,
  FAIL
}

interface RaiseProgress {
  raiseStatus: RaiseStatus;
  poolReserveBalance: BigNumber;
  poolTokenBalance: BigNumber;
  reserveInit: BigNumber;
  minCreatorRaise: BigNumber;
  seederFee: BigNumber;
  redeemInit: BigNumber;
}

describe("Trust", async function () {
<<<<<<< HEAD
  it('should include correct values when calling getRaiseProgress', async () => {
    this.timeout(0)

    const signers = await ethers.getSigners()

    const [rightsManager, crpFactory, bFactory] = await Util.balancerDeploy()

    const reserve = (await Util.basicDeploy('ReserveToken', {})) as ReserveToken

    const prestigeFactory = await ethers.getContractFactory(
      'Prestige'
    )
    const prestige = await prestigeFactory.deploy() as Prestige
    const minimumStatus = Status.NIL

    const trustFactory = await ethers.getContractFactory(
      'Trust',
      {
        libraries: {
          'RightsManager': rightsManager.address
        }
      }
    )

    const tokenName = 'Token'
    const tokenSymbol = 'TKN'

    const reserveInit = ethers.BigNumber.from('2000' + Util.eighteenZeros)
    const redeemInit = ethers.BigNumber.from('2000' + Util.eighteenZeros)
    const totalTokenSupply = ethers.BigNumber.from('2000' + Util.eighteenZeros)
    const initialValuation = ethers.BigNumber.from('20000' + Util.eighteenZeros)
    const minCreatorRaise = ethers.BigNumber.from('100' + Util.eighteenZeros)

    const creator = signers[0]
    const seeder = signers[1] // seeder is not creator/owner
    const deployer = signers[2] // deployer is not creator
    const hodler1 = signers[3]

    const seederFee = ethers.BigNumber.from('100' + Util.eighteenZeros)
    const seederUnits = 0;
    const unseedDelay = 0;

    const successLevel = redeemInit.add(minCreatorRaise).add(seederFee).add(reserveInit)

    const raiseDuration = 50

    const trustFactory1 = new ethers.ContractFactory(trustFactory.interface, trustFactory.bytecode, deployer)

    const trust = await trustFactory1.deploy(
      {
        creator: creator.address,
        minCreatorRaise,
        seeder: seeder.address,
        seederFee,
        seederUnits,
        unseedDelay,
        raiseDuration,
      },
      {
        name: tokenName,
        symbol: tokenSymbol,
        prestige: prestige.address,
        minimumStatus,
        totalSupply: totalTokenSupply,
      },
      {
        crpFactory: crpFactory.address,
        balancerFactory: bFactory.address,
        reserve: reserve.address,
        reserveInit,
        initialValuation,
        finalValuation: successLevel,
      },
      redeemInit,
    )

    await trust.deployed()

    const raiseProgressDeployed: RaiseProgress = await trust.getRaiseProgress()
    
    assert(raiseProgressDeployed.raiseStatus === RaiseStatus.PENDING, `did not get correct value for RaiseProgress.raiseStatus on deploy
    expected  ${RaiseStatus.PENDING}
    got       ${raiseProgressDeployed.raiseStatus}
    `)

    assert(raiseProgressDeployed.poolReserveBalance.isZero(), `did not get correct value for poolReserveBalance on deploy
    expected  ${0}
    got       ${raiseProgressDeployed.poolReserveBalance}
    `)

    assert(raiseProgressDeployed.poolTokenBalance.isZero(), `did not get correct value for poolTokenBalance on deploy
    expected  ${0}
    got       ${raiseProgressDeployed.poolTokenBalance}
    `)

    assert(raiseProgressDeployed.reserveInit.eq(reserveInit), `did not get correct value for reserveInit on deploy
    expected  ${reserveInit}
    got       ${raiseProgressDeployed.reserveInit}
    `)

    assert(raiseProgressDeployed.minCreatorRaise.eq(minCreatorRaise), `did not get correct value for minCreatorRaise on deploy
    expected  ${minCreatorRaise}
    got       ${raiseProgressDeployed.minCreatorRaise}
    `)

    assert(raiseProgressDeployed.seederFee.eq(seederFee), `did not get correct value for seederFee on deploy
    expected  ${seederFee}
    got       ${raiseProgressDeployed.seederFee}
    `)

    assert(raiseProgressDeployed.redeemInit.eq(redeemInit), `did not get correct value for redeemInit on deploy
    expected  ${redeemInit}
    got       ${raiseProgressDeployed.redeemInit}
    `)

    // seeder needs some cash, give enough to seeder
    await reserve.transfer(seeder.address, reserveInit)

    const reserveSeeder = new ethers.Contract(reserve.address, reserve.interface, seeder)

    // seeder must transfer funds to pool
    await reserveSeeder.transfer(await trust.pool(), reserveInit)

    const raiseProgressSeeded: RaiseProgress = await trust.getRaiseProgress()

    const pool = new ethers.Contract(await trust.pool(), poolJson.abi, creator)

    assert(raiseProgressSeeded.raiseStatus === RaiseStatus.SEEDED, `did not get correct value for RaiseProgress.raiseStatus on seeding pool
    expected  ${RaiseStatus.SEEDED}
    got       ${raiseProgressSeeded.raiseStatus}
    `)

    // poolReserveBalance is actually the bPool balance, but bPool doesn't exist
    // since raise hasn't started yet, this value is actually zero
    assert(raiseProgressSeeded.poolReserveBalance.isZero())

    assert(raiseProgressSeeded.poolTokenBalance.isZero(), `did not get correct value for poolTokenBalance on seeding pool
    expected  ${0} (token not constructed yet)
    got       ${raiseProgressSeeded.poolTokenBalance}
    `)

    await trust.startRaise({ gasLimit: 100000000 })

    const raiseProgressTrading: RaiseProgress = await trust.getRaiseProgress()

    const startBlock = await ethers.provider.getBlockNumber()

    const token = new ethers.Contract(trust.token(), redeemableTokenJson.abi, creator)
    const bPool = new ethers.Contract(await pool.pool(), bPoolJson.abi, creator)
    const crp = new ethers.Contract(pool.crp(), crpJson.abi, creator)

    assert(raiseProgressTrading.raiseStatus === RaiseStatus.TRADING, `did not get correct value for RaiseProgress.raiseStatus on starting raise
    expected  ${RaiseStatus.TRADING}
    got       ${raiseProgressTrading.raiseStatus}
    `)

    assert(raiseProgressTrading.poolReserveBalance.eq(reserveInit), `did not get correct value for poolReserveBalance on starting raise
    expected  ${reserveInit}
    got       ${raiseProgressTrading.poolReserveBalance}
    `)

    assert(raiseProgressTrading.poolTokenBalance.eq(await token.balanceOf(bPool.address)), `did not get correct value for poolTokenBalance on starting raise
    expected    ${await token.balanceOf(bPool.address)}
    got         ${raiseProgressTrading.poolTokenBalance}
    `)
    assert(raiseProgressTrading.poolTokenBalance.eq(totalTokenSupply))

    const swapReserveForTokens = async (hodler, spend) => {
      // give hodler some reserve
      await reserve.transfer(hodler.address, spend)

      const reserveHodler = reserve.connect(hodler)
      const crpHodler = crp.connect(hodler)
      const bPoolHodler = bPool.connect(hodler)

      await reserveHodler.approve(bPool.address, spend)
      await crpHodler.pokeWeights()
      await bPoolHodler.swapExactAmountIn(
        reserve.address,
        spend,
        token.address,
        ethers.BigNumber.from('1'),
        ethers.BigNumber.from('1000000' + Util.eighteenZeros)
      )
    }

    const spend = ethers.BigNumber.from('10' + Util.eighteenZeros)

    await swapReserveForTokens(
      hodler1,
      spend
    )

    const raiseProgressSwap: RaiseProgress = await trust.getRaiseProgress()

    assert(raiseProgressSwap.raiseStatus === RaiseStatus.TRADING, `did not get correct value for RaiseProgress.raiseStatus after a swap
    expected  ${RaiseStatus.TRADING}
    got       ${raiseProgressSwap.raiseStatus}
    `)

    assert(raiseProgressSwap.poolReserveBalance.eq(reserveInit.add(spend)), `did not get correct value for poolReserveBalance after a swap
    expected  ${reserveInit.add(spend)}
    got       ${raiseProgressSwap.poolReserveBalance}
    `)

    assert(raiseProgressSwap.poolTokenBalance.eq(await token.balanceOf(bPool.address)), `did not get correct value for poolTokenBalance after a swap
    expected    ${await token.balanceOf(bPool.address)}
    got         ${raiseProgressSwap.poolTokenBalance}
    `)
    assert(raiseProgressSwap.poolTokenBalance.lt(totalTokenSupply))
  })

  it('should be blocked if minimum raise hit exactly due to dust', async function () {
=======
  it("should succeed if minimum raise hit exactly (i.e. dust left in pool doesn't cause issues)", async function () {
>>>>>>> 580a81d3
    this.timeout(0)

    const signers = await ethers.getSigners()

    const [rightsManager, crpFactory, bFactory] = await Util.balancerDeploy()

    const reserve = (await Util.basicDeploy('ReserveToken', {})) as ReserveToken

    const prestigeFactory = await ethers.getContractFactory(
      'Prestige'
    )
    const prestige = await prestigeFactory.deploy() as Prestige
    const minimumStatus = Status.NIL

    const trustFactory = await ethers.getContractFactory(
      'Trust',
      {
        libraries: {
          'RightsManager': rightsManager.address
        }
      }
    )

    const tokenName = 'Token'
    const tokenSymbol = 'TKN'

    const reserveInit = ethers.BigNumber.from('2000' + Util.eighteenZeros)
    const redeemInit = ethers.BigNumber.from('2000' + Util.eighteenZeros)
    const totalTokenSupply = ethers.BigNumber.from('2000' + Util.eighteenZeros)
    const initialValuation = ethers.BigNumber.from('20000' + Util.eighteenZeros)
    const minCreatorRaise = ethers.BigNumber.from('100' + Util.eighteenZeros)

    const creator = signers[0]
    const seeder = signers[1] // seeder is not creator/owner
    const deployer = signers[2] // deployer is not creator
    const hodler1 = signers[3]

    const seederFee = ethers.BigNumber.from('100' + Util.eighteenZeros)
    const seederUnits = 0;
    const unseedDelay = 0;

    const successLevel = redeemInit.add(minCreatorRaise).add(seederFee).add(reserveInit)

    const raiseDuration = 50

    const trustFactory1 = new ethers.ContractFactory(trustFactory.interface, trustFactory.bytecode, deployer)

    const trust = await trustFactory1.deploy(
      {
        creator: creator.address,
        minCreatorRaise,
        seeder: seeder.address,
        seederFee,
        seederUnits,
        unseedDelay,
        raiseDuration,
      },
      {
        name: tokenName,
        symbol: tokenSymbol,
        prestige: prestige.address,
        minimumStatus,
        totalSupply: totalTokenSupply,
      },
      {
        crpFactory: crpFactory.address,
        balancerFactory: bFactory.address,
        reserve: reserve.address,
        reserveInit,
        initialValuation,
        finalValuation: successLevel,
      },
      redeemInit,
    )

    await trust.deployed()

    // seeder needs some cash, give enough to seeder
    await reserve.transfer(seeder.address, reserveInit)

    const reserveSeeder = new ethers.Contract(reserve.address, reserve.interface, signers[1])

    // seeder must transfer funds to pool
    await reserveSeeder.transfer(await trust.pool(), reserveInit)

    await trust.startRaise({ gasLimit: 100000000 })

    const startBlock = await ethers.provider.getBlockNumber()

    const token = new ethers.Contract(trust.token(), redeemableTokenJson.abi, creator)
    const pool = new ethers.Contract(trust.pool(), poolJson.abi, creator)
    const bPool = new ethers.Contract(pool.pool(), bPoolJson.abi, creator)
    const crp = new ethers.Contract(pool.crp(), crpJson.abi, creator)

    const swapReserveForTokens = async (hodler, spend) => {
      // give hodler some reserve
      await reserve.transfer(hodler.address, spend)

      const reserveHodler = reserve.connect(hodler)
      const crpHodler = crp.connect(hodler)
      const bPoolHodler = bPool.connect(hodler)

      await reserveHodler.approve(bPool.address, spend)
      await crpHodler.pokeWeights()
      await bPoolHodler.swapExactAmountIn(
        reserve.address,
        spend,
        token.address,
        ethers.BigNumber.from('1'),
        ethers.BigNumber.from('1000000' + Util.eighteenZeros)
      )
    }

    const bPoolBalance = await reserve.balanceOf(bPool.address)

    const swapUnits = 4;

    for (let i = 0; i < swapUnits; i++) {
      await swapReserveForTokens(
        hodler1,
        (successLevel.sub(bPoolBalance)).mul(Util.ONE).div(swapUnits).div(Util.ONE)
      )

      console.log(`bPool balance  ${await reserve.balanceOf(bPool.address)}`);
    }

    const finalBPoolBalance = await reserve.balanceOf(bPool.address)

    assert(finalBPoolBalance.eq(successLevel), `pool balance not exactly equal to success level (important for this test)
    finalBPoolBalance ${finalBPoolBalance}
    successLevel      ${successLevel}`)

    while ((await ethers.provider.getBlockNumber()) < (startBlock + raiseDuration - 1)) {
      await reserve.transfer(signers[3].address, 0)
    }

    await trust.endRaise()

    const bPoolDust = finalBPoolBalance.mul(Util.ONE).div(1e7).div(Util.ONE)

    assert((await trust.getRaiseStatus()) === RaiseStatus.SUCCESS, `raise should have succeeded when hitting minimum raise exactly
    finalBPoolBalance ${finalBPoolBalance}
    successLevel      ${successLevel}
    bPoolDust         ${bPoolDust}`)
  })

  it('should return raise success balance', async function () {
    this.timeout(0)

    const signers = await ethers.getSigners()

    const [rightsManager, crpFactory, bFactory] = await Util.balancerDeploy()

    const reserve = (await Util.basicDeploy('ReserveToken', {})) as ReserveToken

    const prestigeFactory = await ethers.getContractFactory(
      'Prestige'
    )
    const prestige = await prestigeFactory.deploy() as Prestige
    const minimumStatus = Status.NIL

    const trustFactory = await ethers.getContractFactory(
      'Trust',
      {
        libraries: {
          'RightsManager': rightsManager.address
        }
      }
    )

    const tokenName = 'Token'
    const tokenSymbol = 'TKN'

    const reserveInit = ethers.BigNumber.from('2000' + Util.eighteenZeros)
    const redeemInit = ethers.BigNumber.from('2000' + Util.eighteenZeros)
    const totalTokenSupply = ethers.BigNumber.from('2000' + Util.eighteenZeros)
    const initialValuation = ethers.BigNumber.from('20000' + Util.eighteenZeros)
    const minCreatorRaise = ethers.BigNumber.from('100' + Util.eighteenZeros)
    const creator = signers[0].address
    const seeder = signers[1].address // seeder is not creator/owner
    const deployer = signers[2] // deployer is not creator
    const seederFee = ethers.BigNumber.from('100' + Util.eighteenZeros)
    const seederUnits = 0;
    const unseedDelay = 0;

    const successLevel = redeemInit.add(minCreatorRaise).add(seederFee).add(reserveInit)

    const raiseDuration = 50

    const trustFactory1 = new ethers.ContractFactory(trustFactory.interface, trustFactory.bytecode, deployer)

    const trust = await trustFactory1.deploy(
      {
        creator,
        minCreatorRaise,
        seeder,
        seederFee,
        seederUnits,
        unseedDelay,
        raiseDuration,
      },
      {
        name: tokenName,
        symbol: tokenSymbol,
        prestige: prestige.address,
        minimumStatus,
        totalSupply: totalTokenSupply,
      },
      {
        crpFactory: crpFactory.address,
        balancerFactory: bFactory.address,
        reserve: reserve.address,
        reserveInit,
        initialValuation,
        finalValuation: successLevel,
      },
      redeemInit,
    )

    await trust.deployed()

    const successBalance = await trust.successBalance();

    assert(successLevel.eq(successBalance), `wrong success balance
    expected  ${successBalance}
    got       ${successBalance}`)
  })

  it('should set unblock block during only when raise end has been triggered', async function () {
    this.timeout(0)

    const signers = await ethers.getSigners()

    const [rightsManager, crpFactory, bFactory] = await Util.balancerDeploy()

    const reserve = (await Util.basicDeploy('ReserveToken', {})) as ReserveToken

    const prestigeFactory = await ethers.getContractFactory(
      'Prestige'
    )
    const prestige = await prestigeFactory.deploy() as Prestige
    const minimumStatus = Status.NIL

    const trustFactory = await ethers.getContractFactory(
      'Trust',
      {
        libraries: {
          'RightsManager': rightsManager.address
        }
      }
    )

    const tokenName = 'Token'
    const tokenSymbol = 'TKN'

    const reserveInit = ethers.BigNumber.from('2000' + Util.eighteenZeros)
    const redeemInit = ethers.BigNumber.from('2000' + Util.eighteenZeros)
    const totalTokenSupply = ethers.BigNumber.from('2000' + Util.eighteenZeros)
    const initialValuation = ethers.BigNumber.from('20000' + Util.eighteenZeros)
    const minCreatorRaise = ethers.BigNumber.from('100' + Util.eighteenZeros)
    const creator = signers[0].address
    const seeder = signers[1].address // seeder is not creator/owner
    const deployer = signers[2] // deployer is not creator
    const seederFee = ethers.BigNumber.from('100' + Util.eighteenZeros)
    const seederUnits = 0;
    const unseedDelay = 0;

    const successLevel = redeemInit.add(minCreatorRaise).add(seederFee).add(reserveInit)

    const raiseDuration = 50

    const trustFactory1 = new ethers.ContractFactory(trustFactory.interface, trustFactory.bytecode, deployer)

    const trust = await trustFactory1.deploy(
      {
        creator,
        minCreatorRaise,
        seeder,
        seederFee,
        seederUnits,
        unseedDelay,
        raiseDuration,
      },
      {
        name: tokenName,
        symbol: tokenSymbol,
        prestige: prestige.address,
        minimumStatus,
        totalSupply: totalTokenSupply,
      },
      {
        crpFactory: crpFactory.address,
        balancerFactory: bFactory.address,
        reserve: reserve.address,
        reserveInit,
        initialValuation,
        finalValuation: successLevel,
      },
      redeemInit,
    )

    await trust.deployed()

    const token = new ethers.Contract(await trust.token(), redeemableTokenJson.abi, signers[0])

    assert((await token.unblockBlock()).isZero(), "token unblock block was set in trust constructor")

    // seeder needs some cash, give enough to seeder
    await reserve.transfer(seeder, reserveInit)

    const reserveSeeder = new ethers.Contract(reserve.address, reserve.interface, signers[1])

    // seeder must transfer funds to pool
    await reserveSeeder.transfer(await trust.pool(), reserveInit)

    await trust.startRaise({ gasLimit: 100000000 })

    const startBlock = await ethers.provider.getBlockNumber()

    assert((await token.unblockBlock()).isZero(), "token unblock block was wrongly set in trust startRaise")

    while ((await ethers.provider.getBlockNumber()) < (startBlock + raiseDuration - 1)) {
      await reserve.transfer(signers[3].address, 1)
    }

    assert((await token.unblockBlock()).isZero(), "token unblock block was set before endRaise called")

    await trust.endRaise()

    assert((await token.unblockBlock()).eq(await ethers.provider.getBlockNumber()), `token unblock block not set correctly during endRaise
    unblockBlock ${await token.unblockBlock()}
    currentBlock ${await ethers.provider.getBlockNumber()}
    `)
  })

  it('should add reserve init to pool balance after raise begins', async function () {
    this.timeout(0)

    const signers = await ethers.getSigners()

    const [rightsManager, crpFactory, bFactory] = await Util.balancerDeploy()

    const reserve = (await Util.basicDeploy('ReserveToken', {})) as ReserveToken

    const prestigeFactory = await ethers.getContractFactory(
      'Prestige'
    )
    const prestige = await prestigeFactory.deploy() as Prestige
    const minimumStatus = Status.NIL

    const trustFactory = await ethers.getContractFactory(
      'Trust',
      {
        libraries: {
          'RightsManager': rightsManager.address
        }
      }
    )

    const tokenName = 'Token'
    const tokenSymbol = 'TKN'

    const reserveInit = ethers.BigNumber.from('2000' + Util.eighteenZeros)
    const redeemInit = ethers.BigNumber.from('2000' + Util.eighteenZeros)
    const totalTokenSupply = ethers.BigNumber.from('2000' + Util.eighteenZeros)
    const initialValuation = ethers.BigNumber.from('20000' + Util.eighteenZeros)
    const minCreatorRaise = ethers.BigNumber.from('100' + Util.eighteenZeros)
    const creator = signers[0].address
    const seeder = signers[1].address // seeder is not creator/owner
    const deployer = signers[2] // deployer is not creator
    const seederFee = ethers.BigNumber.from('100' + Util.eighteenZeros)
    const seederUnits = 0;
    const unseedDelay = 0;

    const successLevel = redeemInit.add(minCreatorRaise).add(seederFee).add(reserveInit)

    const raiseDuration = 50

    const trustFactory1 = new ethers.ContractFactory(trustFactory.interface, trustFactory.bytecode, deployer)

    const trust = await trustFactory1.deploy(
      {
        creator,
        minCreatorRaise,
        seeder,
        seederFee,
        seederUnits,
        unseedDelay,
        raiseDuration,
      },
      {
        name: tokenName,
        symbol: tokenSymbol,
        prestige: prestige.address,
        minimumStatus,
        totalSupply: totalTokenSupply,
      },
      {
        crpFactory: crpFactory.address,
        balancerFactory: bFactory.address,
        reserve: reserve.address,
        reserveInit,
        initialValuation,
        finalValuation: successLevel,
      },
      redeemInit,
    )

    await trust.deployed()

    const pool = new ethers.Contract(await trust.pool(), poolJson.abi, signers[0])

    assert(!(await pool.reserveInit()).isZero(), "reserveInit variable was zero on pool construction")

    // seeder needs some cash, give enough to seeder
    await reserve.transfer(seeder, reserveInit)

    const reserveSeeder = new ethers.Contract(reserve.address, reserve.interface, signers[1])

    // seeder must transfer before pool init
    await reserveSeeder.transfer(await trust.pool(), reserveInit)

    await trust.startRaise({ gasLimit: 100000000 })

    assert((await reserve.balanceOf(seeder)).isZero(), "seeder did not transfer reserve init during raise start")

    // trading pool reserve balance must be non-zero after raise start
    assert((await reserve.balanceOf(await pool.pool())).eq(reserveInit),
      `wrong reserve amount in pool when raise started
    pool reserve    ${await reserve.balanceOf(pool.address)}
    bPool reserve   ${await reserve.balanceOf(await pool.pool())}
    reserve init    ${reserveInit}`)
  })

  it('should allow third party to deploy trust, independently of creator and seeder', async function () {
    this.timeout(0)

    const signers = await ethers.getSigners()

    const [rightsManager, crpFactory, bFactory] = await Util.balancerDeploy()

    const reserve = (await Util.basicDeploy('ReserveToken', {})) as ReserveToken

    const prestigeFactory = await ethers.getContractFactory(
      'Prestige'
    )
    const prestige = await prestigeFactory.deploy() as Prestige
    const minimumStatus = Status.NIL

    const trustFactory = await ethers.getContractFactory(
      'Trust',
      {
        libraries: {
          'RightsManager': rightsManager.address
        }
      }
    )

    const tokenName = 'Token'
    const tokenSymbol = 'TKN'

    const reserveInit = ethers.BigNumber.from('2000' + Util.eighteenZeros)
    const redeemInit = ethers.BigNumber.from('2000' + Util.eighteenZeros)
    const totalTokenSupply = ethers.BigNumber.from('2000' + Util.eighteenZeros)
    const initialValuation = ethers.BigNumber.from('20000' + Util.eighteenZeros)
    const minCreatorRaise = ethers.BigNumber.from('100' + Util.eighteenZeros)
    const creator = signers[0].address
    const seeder = signers[1].address // seeder is not creator/owner
    const deployer = signers[2] // deployer is not creator
    const seederFee = ethers.BigNumber.from('100' + Util.eighteenZeros)
    const seederUnits = 0;
    const unseedDelay = 0;

    const successLevel = redeemInit.add(minCreatorRaise).add(seederFee).add(reserveInit)

    const raiseDuration = 50

    const trustFactory1 = new ethers.ContractFactory(trustFactory.interface, trustFactory.bytecode, deployer)

    const trust = await trustFactory1.deploy(
      {
        creator,
        minCreatorRaise,
        seeder,
        seederFee,
        seederUnits,
        unseedDelay,
        raiseDuration,
      },
      {
        name: tokenName,
        symbol: tokenSymbol,
        prestige: prestige.address,
        minimumStatus,
        totalSupply: totalTokenSupply,
      },
      {
        crpFactory: crpFactory.address,
        balancerFactory: bFactory.address,
        reserve: reserve.address,
        reserveInit,
        initialValuation,
        finalValuation: successLevel,
      },
      redeemInit,
    )

    await trust.deployed()

    const trustConfig = await trust.trustConfig()
    const contractRedeemInit = await trust.redeemInit()

    assert(trustConfig.creator === creator, "wrong creator")
    assert(trustConfig.seeder === seeder, "wrong seeder")
    assert(trustConfig.minCreatorRaise.eq(minCreatorRaise), "wrong minimum raise amount")
    assert(trustConfig.seederFee.eq(seederFee), "wrong seeder fee")
    assert(trustConfig.raiseDuration.eq(raiseDuration), "wrong raise duration")
    assert(contractRedeemInit.eq(redeemInit), "wrong redeem init")
  })

  it('should unblock token only when raise end has been triggered', async function () {
    this.timeout(0)

    const signers = await ethers.getSigners()

    const [rightsManager, crpFactory, bFactory] = await Util.balancerDeploy()

    const reserve = (await Util.basicDeploy('ReserveToken', {})) as ReserveToken

    const prestigeFactory = await ethers.getContractFactory(
      'Prestige'
    )
    const prestige = await prestigeFactory.deploy() as Prestige
    const minimumStatus = Status.NIL

    const trustFactory = await ethers.getContractFactory(
      'Trust',
      {
        libraries: {
          'RightsManager': rightsManager.address
        }
      }
    )

    const tokenName = 'Token'
    const tokenSymbol = 'TKN'

    const reserveInit = ethers.BigNumber.from('2000' + Util.eighteenZeros)
    const redeemInit = ethers.BigNumber.from('2000' + Util.eighteenZeros)
    const totalTokenSupply = ethers.BigNumber.from('2000' + Util.eighteenZeros)
    const initialValuation = ethers.BigNumber.from('20000' + Util.eighteenZeros)
    const minCreatorRaise = ethers.BigNumber.from('100' + Util.eighteenZeros)
    const creator = signers[0].address
    const seeder = signers[1].address // seeder is not creator/owner
    const seederFee = ethers.BigNumber.from('100' + Util.eighteenZeros)
    const seederUnits = 0;
    const unseedDelay = 0;

    const successLevel = redeemInit.add(minCreatorRaise).add(seederFee).add(reserveInit)

    const raiseDuration = 50

    const trust = await trustFactory.deploy(
      {
        creator,
        minCreatorRaise: minCreatorRaise,
        seeder,
        seederFee,
        seederUnits,
        unseedDelay,
        raiseDuration,
      },
      {
        name: tokenName,
        symbol: tokenSymbol,
        prestige: prestige.address,
        minimumStatus,
        totalSupply: totalTokenSupply,
      },
      {
        crpFactory: crpFactory.address,
        balancerFactory: bFactory.address,
        reserve: reserve.address,
        reserveInit,
        initialValuation,
        finalValuation: successLevel,
      },
      redeemInit,
    )

    await trust.deployed()

    // seeder needs some cash, give enough to seeder
    await reserve.transfer(seeder, reserveInit)
    const seederStartingReserveBalance = await reserve.balanceOf(seeder)

    assert(seederStartingReserveBalance.eq(reserveInit), "wrong starting balance for seeder")

    const reserveSeeder = new ethers.Contract(reserve.address, reserve.interface, signers[1])

    // seeder must transfer before pool init
    await reserveSeeder.transfer(await trust.pool(), reserveInit)

    await trust.startRaise({ gasLimit: 100000000 })

    const startBlock = await ethers.provider.getBlockNumber()

    // create a few blocks by sending some tokens around
    while ((await ethers.provider.getBlockNumber()) < (startBlock + raiseDuration - 1)) {
      await reserve.transfer(signers[2].address, 1)
    }

    const token = new ethers.Contract(await trust.token(), redeemableTokenJson.abi, signers[0])
    const pool = new ethers.Contract(trust.pool(), poolJson.abi, signers[0])

    // pool unblock block should be set
    assert(
      (await pool.unblockBlock()).eq(startBlock + raiseDuration),
      "pool unblock block was not set correctly"
    )

    // token unblock block should not be set yet
    // if it is, a user may accidentally redeem before raise ended, hence redeeming will return zero reserve to the user
    assert(
      (await token.unblockBlock()).isZero(),
      "token unblock block was set before raise end"
    )

    await trust.endRaise()

    // token unblock block should now be set
    assert(
      (await token.unblockBlock()).eq(startBlock + raiseDuration),
      "token unblock block wasn't set correctly during end raise"
    )
  })

  it("should allow anyone to start raise when seeder has transferred sufficient reserve liquidity", async function () {
    this.timeout(0)

    const signers = await ethers.getSigners()

    const [rightsManager, crpFactory, bFactory] = await Util.balancerDeploy()

    const reserve = (await Util.basicDeploy('ReserveToken', {})) as ReserveToken

    const prestigeFactory = await ethers.getContractFactory(
      'Prestige',
    )
    const prestige = await prestigeFactory.deploy() as Prestige
    const minimumStatus = Status.NIL

    const trustFactory = await ethers.getContractFactory(
      'Trust',
      {
        libraries: {
          'RightsManager': rightsManager.address
        }
      }
    )

    const tokenName = 'Token'
    const tokenSymbol = 'TKN'

    const reserveInit = ethers.BigNumber.from('100000' + Util.eighteenZeros)
    const redeemInit = ethers.BigNumber.from('100000' + Util.eighteenZeros)
    const totalTokenSupply = ethers.BigNumber.from('100000' + Util.eighteenZeros)
    const initialValuation = ethers.BigNumber.from('1000000' + Util.eighteenZeros)
    const minCreatorRaise = ethers.BigNumber.from('100')
    const seeder = signers[1].address // seeder is not creator/owner
    const seederFee = ethers.BigNumber.from('100' + Util.eighteenZeros)
    const seederUnits = 0;
    const unseedDelay = 0;

    const successLevel = redeemInit.add(minCreatorRaise).add(seederFee).add(reserveInit)

    const raiseDuration = 10

    const trust = await trustFactory.deploy(
      {
        creator: signers[0].address,
        minCreatorRaise: minCreatorRaise,
        seeder,
        seederFee,
        seederUnits,
        unseedDelay,
        raiseDuration,
      },
      {
        name: tokenName,
        symbol: tokenSymbol,
        prestige: prestige.address,
        minimumStatus,
        totalSupply: totalTokenSupply,
      },
      {
        crpFactory: crpFactory.address,
        balancerFactory: bFactory.address,
        reserve: reserve.address,
        reserveInit,
        initialValuation,
        finalValuation: successLevel,
      },
      redeemInit,
    )

    await trust.deployed()

    // seeder needs some cash, give some (0.5 billion USD) to seeder
    await reserve.transfer(seeder, (await reserve.balanceOf(signers[0].address)).div(2))

    const reserveSeeder = new ethers.Contract(reserve.address, reserve.interface, signers[1])

    // seeder transfers insufficient reserve liquidity
    await reserveSeeder.transfer(await trust.pool(), reserveInit.sub(1))

    // 'anyone'
    const trust2 = new ethers.Contract(trust.address, trustJson.abi, signers[2])

    await Util.assertError(
      async () => await trust2.startRaise({ gasLimit: 100000000 }),
      "revert ERC20: transfer amount exceeds balance",
      "raise wrongly started by someone with insufficent seed reserve liquidity"
    )

    // seeder approves sufficient reserve liquidity
    await reserveSeeder.transfer(await trust.pool(), 1)

    await trust2.startRaise({ gasLimit: 100000000 })
  })

  it("should only allow endRaise to succeed after pool unblock block", async function () {
    this.timeout(0)

    const signers = await ethers.getSigners()

    const [rightsManager, crpFactory, bFactory] = await Util.balancerDeploy()

    const reserve = (await Util.basicDeploy('ReserveToken', {})) as ReserveToken

    const prestigeFactory = await ethers.getContractFactory(
      'Prestige',
    )
    const prestige = await prestigeFactory.deploy() as Prestige
    const minimumStatus = Status.NIL

    const trustFactory = await ethers.getContractFactory(
      'Trust',
      {
        libraries: {
          'RightsManager': rightsManager.address
        }
      }
    )

    const tokenName = 'Token'
    const tokenSymbol = 'TKN'

    const reserveInit = ethers.BigNumber.from('100000' + Util.eighteenZeros)
    const redeemInit = ethers.BigNumber.from('100000' + Util.eighteenZeros)
    const totalTokenSupply = ethers.BigNumber.from('100000' + Util.eighteenZeros)
    const initialValuation = ethers.BigNumber.from('1000000' + Util.eighteenZeros)
    const minCreatorRaise = ethers.BigNumber.from('100')
    const seeder = signers[1].address // seeder is not creator/owner
    const seederFee = ethers.BigNumber.from('100' + Util.eighteenZeros)
    const seederUnits = 0;
    const unseedDelay = 0;

    const successLevel = redeemInit.add(minCreatorRaise).add(seederFee).add(reserveInit)

    const raiseDuration = 10

    const trust = await trustFactory.deploy(
      {
        creator: signers[0].address,
        minCreatorRaise: minCreatorRaise,
        seeder,
        seederFee,
        seederUnits,
        unseedDelay,
        raiseDuration,
      },
      {
        name: tokenName,
        symbol: tokenSymbol,
        prestige: prestige.address,
        minimumStatus,
        totalSupply: totalTokenSupply,
      },
      {
        crpFactory: crpFactory.address,
        balancerFactory: bFactory.address,
        reserve: reserve.address,
        reserveInit,
        initialValuation,
        finalValuation: successLevel,
      },
      redeemInit,
    )

    await trust.deployed()

    // seeder needs some cash, give some (0.5 billion USD) to seeder
    await reserve.transfer(seeder, (await reserve.balanceOf(signers[0].address)).div(2))

    const reserveSeeder = new ethers.Contract(reserve.address, reserve.interface, signers[1])
    await reserveSeeder.transfer(await trust.pool(), reserveInit)

    await trust.startRaise({ gasLimit: 100000000 })

    // creator attempts to immediately end raise
    await Util.assertError(
      async () => await trust.endRaise(),
      "revert ERR_ONLY_UNBLOCKED",
      "creator ended raise before pool unblock block"
    )

    const trust2 = new ethers.Contract(trust.address, trustJson.abi, signers[2])

    // other user attempts to immediately end raise
    await Util.assertError(
      async () => await trust2.endRaise(),
      "revert ERR_ONLY_UNBLOCKED",
      "other user ended raise before pool unblock block"
    )
  })

  it("should configure prestige correctly", async function () {
    this.timeout(0)

    const signers = await ethers.getSigners()

    const [rightsManager, crpFactory, bFactory] = await Util.balancerDeploy()

    const reserve = (await Util.basicDeploy('ReserveToken', {})) as ReserveToken

    const prestigeFactory = await ethers.getContractFactory(
      'Prestige',
    )
    const prestige = await prestigeFactory.deploy() as Prestige
    const minimumStatus = Status.GOLD

    const trustFactory = await ethers.getContractFactory(
      'Trust',
      {
        libraries: {
          'RightsManager': rightsManager.address
        }
      }
    )

    const tokenName = 'Token'
    const tokenSymbol = 'TKN'

    const reserveInit = ethers.BigNumber.from('100000' + Util.eighteenZeros)
    const redeemInit = ethers.BigNumber.from('100000' + Util.eighteenZeros)
    const totalTokenSupply = ethers.BigNumber.from('100000' + Util.eighteenZeros)
    const initialValuation = ethers.BigNumber.from('1000000' + Util.eighteenZeros)
    const minCreatorRaise = ethers.BigNumber.from('100')
    const seeder = signers[1].address // seeder is not creator/owner
    const seederFee = ethers.BigNumber.from('100' + Util.eighteenZeros)
    const seederUnits = 0;
    const unseedDelay = 0;

    const successLevel = redeemInit.add(minCreatorRaise).add(seederFee).add(reserveInit)

    const raiseDuration = 10

    const trust = await trustFactory.deploy(
      {
        creator: signers[0].address,
        minCreatorRaise: minCreatorRaise,
        seeder,
        seederFee,
        seederUnits,
        unseedDelay,
        raiseDuration,
      },
      {
        name: tokenName,
        symbol: tokenSymbol,
        prestige: prestige.address,
        minimumStatus,
        totalSupply: totalTokenSupply,
      },
      {
        crpFactory: crpFactory.address,
        balancerFactory: bFactory.address,
        reserve: reserve.address,
        reserveInit,
        initialValuation,
        finalValuation: successLevel,
      },
      redeemInit,
    )

    await trust.deployed()

    // const token = new ethers.Contract(await trust.token(), redeemableTokenJson.abi, signers[0])

    // assert(
    //   (await token.minimumPrestigeStatus()) === minimumStatus,
    //   "wrong prestige level set on token"
    // )
  })

  it("should mint the correct amount of tokens on construction", async function () {
    this.timeout(0)

    const signers = await ethers.getSigners()

    const [rightsManager, crpFactory, bFactory] = await Util.balancerDeploy()

    const reserve = (await Util.basicDeploy('ReserveToken', {})) as ReserveToken

    const prestigeFactory = await ethers.getContractFactory(
      'Prestige',
    )
    const prestige = await prestigeFactory.deploy() as Prestige
    const minimumStatus = Status.NIL

    const trustFactory = await ethers.getContractFactory(
      'Trust',
      {
        libraries: {
          'RightsManager': rightsManager.address
        }
      }
    )

    const tokenName = 'Token'
    const tokenSymbol = 'TKN'

    const reserveInit = ethers.BigNumber.from('100000' + Util.eighteenZeros)
    const redeemInit = ethers.BigNumber.from('100000' + Util.eighteenZeros)
    const totalTokenSupply = ethers.BigNumber.from('100000' + Util.eighteenZeros)
    const initialValuation = ethers.BigNumber.from('1000000' + Util.eighteenZeros)
    const minCreatorRaise = ethers.BigNumber.from('100')
    const seeder = signers[1].address // seeder is not creator/owner
    const seederFee = ethers.BigNumber.from('100' + Util.eighteenZeros)
    const seederUnits = 0;
    const unseedDelay = 0;

    const successLevel = redeemInit.add(minCreatorRaise).add(seederFee).add(reserveInit)

    const raiseDuration = 10

    const trust = await trustFactory.deploy(
      {
        creator: signers[0].address,
        minCreatorRaise: minCreatorRaise,
        seeder,
        seederFee,
        seederUnits,
        unseedDelay,
        raiseDuration,
      },
      {
        name: tokenName,
        symbol: tokenSymbol,
        prestige: prestige.address,
        minimumStatus,
        totalSupply: totalTokenSupply,
      },
      {
        crpFactory: crpFactory.address,
        balancerFactory: bFactory.address,
        reserve: reserve.address,
        reserveInit,
        initialValuation,
        finalValuation: successLevel,
      },
      redeemInit,
    )

    await trust.deployed()

    const token = new ethers.Contract(await trust.token(), redeemableTokenJson.abi, signers[0])

    assert(
      (await token.totalSupply()).eq(totalTokenSupply),
      "wrong amount of tokens minted"
    )
  })

  it("should set reserve asset as first redeemable asset on token construction", async function () {
    this.timeout(0)

    const signers = await ethers.getSigners()

    const [rightsManager, crpFactory, bFactory] = await Util.balancerDeploy()

    const reserve = (await Util.basicDeploy('ReserveToken', {})) as ReserveToken
    const reserve2 = (await Util.basicDeploy('ReserveToken', {})) as ReserveToken

    const prestigeFactory = await ethers.getContractFactory(
      'Prestige',
    )
    const prestige = await prestigeFactory.deploy() as Prestige
    const minimumStatus = Status.NIL

    const trustFactory = await ethers.getContractFactory(
      'Trust',
      {
        libraries: {
          'RightsManager': rightsManager.address
        }
      }
    )

    const tokenName = 'Token'
    const tokenSymbol = 'TKN'

    const reserveInit = ethers.BigNumber.from('100000' + Util.eighteenZeros)
    const redeemInit = ethers.BigNumber.from('100000' + Util.eighteenZeros)
    const totalTokenSupply = ethers.BigNumber.from('100000' + Util.eighteenZeros)
    const initialValuation = ethers.BigNumber.from('1000000' + Util.eighteenZeros)
    const minCreatorRaise = ethers.BigNumber.from('100')
    const seeder = signers[1].address // seeder is not creator/owner
    const seederFee = ethers.BigNumber.from('100' + Util.eighteenZeros)
    const seederUnits = 0;
    const unseedDelay = 0;

    const successLevel = redeemInit.add(minCreatorRaise).add(seederFee).add(reserveInit)

    const raiseDuration = 10

    const trust = await trustFactory.deploy(
      {
        creator: signers[0].address,
        minCreatorRaise: minCreatorRaise,
        seeder,
        seederFee,
        seederUnits,
        unseedDelay,
        raiseDuration,
      },
      {
        name: tokenName,
        symbol: tokenSymbol,
        prestige: prestige.address,
        minimumStatus,
        totalSupply: totalTokenSupply,
      },
      {
        crpFactory: crpFactory.address,
        balancerFactory: bFactory.address,
        reserve: reserve.address,
        reserveInit,
        initialValuation,
        finalValuation: successLevel,
      },
      redeemInit,
    )

    await trust.deployed()

    const token = new ethers.Contract(await trust.token(), redeemableTokenJson.abi, signers[0])

    assert((await token.getRedeemables())[0] === reserve.address, 'reserve asset not set as first redeemable')

    await trust.creatorAddRedeemable(reserve2.address)

    assert((await token.getRedeemables())[0] === reserve.address, 'reserve asset no longer first redeemable, after adding 2nd redeemable')

    assert((await token.getRedeemables())[1] === reserve2.address, '2nd redeemable was not reserve 2 which was added after reserve 1')
  })

  it("should allow only token owner and creator to set redeemables", async function () {
    this.timeout(0)

    const signers = await ethers.getSigners()

    const [rightsManager, crpFactory, bFactory] = await Util.balancerDeploy()

    const reserve = (await Util.basicDeploy('ReserveToken', {})) as ReserveToken
    const reserve2 = (await Util.basicDeploy('ReserveToken', {})) as ReserveToken
    const reserve3 = (await Util.basicDeploy('ReserveToken', {})) as ReserveToken
    const reserve4 = (await Util.basicDeploy('ReserveToken', {})) as ReserveToken
    const reserve5 = (await Util.basicDeploy('ReserveToken', {})) as ReserveToken
    const reserve6 = (await Util.basicDeploy('ReserveToken', {})) as ReserveToken
    const reserve7 = (await Util.basicDeploy('ReserveToken', {})) as ReserveToken
    const reserve8 = (await Util.basicDeploy('ReserveToken', {})) as ReserveToken
    const reserve9 = (await Util.basicDeploy('ReserveToken', {})) as ReserveToken

    const prestigeFactory = await ethers.getContractFactory(
      'Prestige',
    )
    const prestige = await prestigeFactory.deploy() as Prestige
    const minimumStatus = Status.NIL

    const trustFactory = await ethers.getContractFactory(
      'Trust',
      {
        libraries: {
          'RightsManager': rightsManager.address
        }
      }
    )

    const tokenName = 'Token'
    const tokenSymbol = 'TKN'

    const reserveInit = ethers.BigNumber.from('100000' + Util.eighteenZeros)
    const redeemInit = ethers.BigNumber.from('100000' + Util.eighteenZeros)
    const totalTokenSupply = ethers.BigNumber.from('100000' + Util.eighteenZeros)
    const initialValuation = ethers.BigNumber.from('1000000' + Util.eighteenZeros)
    const minCreatorRaise = ethers.BigNumber.from('100')
    const seeder = signers[1].address // seeder is not creator/owner
    const seederFee = ethers.BigNumber.from('100' + Util.eighteenZeros)
    const seederUnits = 0;
    const unseedDelay = 0;

    const successLevel = redeemInit.add(minCreatorRaise).add(seederFee).add(reserveInit)

    const raiseDuration = 10

    const trust = await trustFactory.deploy(
      {
        creator: signers[0].address,
        minCreatorRaise: minCreatorRaise,
        seeder,
        seederFee,
        seederUnits,
        unseedDelay,
        raiseDuration,
      },
      {
        name: tokenName,
        symbol: tokenSymbol,
        prestige: prestige.address,
        minimumStatus,
        totalSupply: totalTokenSupply,
      },
      {
        crpFactory: crpFactory.address,
        balancerFactory: bFactory.address,
        reserve: reserve.address,
        reserveInit,
        initialValuation,
        finalValuation: successLevel,
      },
      redeemInit,
    )

    await trust.deployed()

    // creator can add redeemable via proxy method on trust contract
    await trust.creatorAddRedeemable(reserve2.address)

    const trust2 = new ethers.Contract(trust.address, trustJson.abi, signers[2])

    // non-creator cannot add redeemable
    await Util.assertError(
      async () => await trust2.creatorAddRedeemable(reserve3.address),
      "revert ERR_NOT_CREATOR",
      "non-creator added redeemable"
    )

    const token = new ethers.Contract(trust.token(), redeemableTokenJson.abi, signers[0])
    const token2 = new ethers.Contract(trust.token(), redeemableTokenJson.abi, signers[2])

    // cannot add redeemables directly to token when trust is owner
    await Util.assertError(
      async () => await token.ownerAddRedeemable(reserve3.address),
      "revert Ownable: caller is not the owner",
      "creator added redeemable directly to token when trust was owner"
    )
    await Util.assertError(
      async () => await token2.ownerAddRedeemable(reserve3.address),
      "revert Ownable: caller is not the owner",
      "non-creator added redeemable directly to token when trust was owner"
    )

    // adding same redeemable should revert
    await Util.assertError(
      async () => await trust.creatorAddRedeemable(reserve2.address),
      "revert ERR_DUPLICATE_REDEEMABLE",
      "added redeemable that was previously added"
    )

    // can add up to 8 redeemables
    await trust.creatorAddRedeemable(reserve3.address)
    await trust.creatorAddRedeemable(reserve4.address)
    await trust.creatorAddRedeemable(reserve5.address)
    await trust.creatorAddRedeemable(reserve6.address)
    await trust.creatorAddRedeemable(reserve7.address)
    await trust.creatorAddRedeemable(reserve8.address)

    await Util.assertError(
      async () => await trust.creatorAddRedeemable(reserve9.address),
      "revert ERR_MAX_REDEEMABLES",
      "number of added redeemables exceeds limit of 8"
    )
  })

  it("should allow only token owner (Trust) to set unfreezables", async function () {
    this.timeout(0)

    const signers = await ethers.getSigners()

    const [rightsManager, crpFactory, bFactory] = await Util.balancerDeploy()

    const reserve = (await Util.basicDeploy('ReserveToken', {})) as ReserveToken

    const prestigeFactory = await ethers.getContractFactory(
      'Prestige',
    )
    const prestige = await prestigeFactory.deploy() as Prestige
    const minimumStatus = Status.NIL

    const trustFactory = await ethers.getContractFactory(
      'Trust',
      {
        libraries: {
          'RightsManager': rightsManager.address
        }
      }
    )

    const tokenName = 'Token'
    const tokenSymbol = 'TKN'

    const reserveInit = ethers.BigNumber.from('100000' + Util.eighteenZeros)
    const redeemInit = ethers.BigNumber.from('100000' + Util.eighteenZeros)
    const totalTokenSupply = ethers.BigNumber.from('100000' + Util.eighteenZeros)
    const initialValuation = ethers.BigNumber.from('1000000' + Util.eighteenZeros)
    const minCreatorRaise = ethers.BigNumber.from('100')
    const seeder = signers[1].address // seeder is not creator/owner
    const seederFee = ethers.BigNumber.from('100' + Util.eighteenZeros)
    const seederUnits = 0;
    const unseedDelay = 0;

    const successLevel = redeemInit.add(minCreatorRaise).add(seederFee).add(reserveInit)

    const raiseDuration = 10

    const trust = await trustFactory.deploy(
      {
        creator: signers[0].address,
        minCreatorRaise: minCreatorRaise,
        seeder,
        seederFee,
        seederUnits,
        unseedDelay,
        raiseDuration,
      },
      {
        name: tokenName,
        symbol: tokenSymbol,
        prestige: prestige.address,
        minimumStatus,
        totalSupply: totalTokenSupply,
      },
      {
        crpFactory: crpFactory.address,
        balancerFactory: bFactory.address,
        reserve: reserve.address,
        reserveInit,
        initialValuation,
        finalValuation: successLevel,
      },
      redeemInit,
    )

    await trust.deployed()

    const token = new ethers.Contract(await trust.token(), redeemableTokenJson.abi, signers[0])

    // token owner is correct
    assert((await token.owner()) === trust.address, 'token owner is not correct')

    // creator cannot add unfreezable
    await Util.assertError(
      async () => await token.ownerAddReceiver(signers[3].address),
      "revert Ownable: caller is not the owner",
      "creator added unfreezable, despite not being token owner"
    )

    const token1 = new ethers.Contract(await trust.token(), redeemableTokenJson.abi, signers[2])

    // non-creator cannot add unfreezable, (no one but owner can add unfreezables)
    await Util.assertError(
      async () => await token1.ownerAddReceiver(signers[3].address),
      "revert Ownable: caller is not the owner",
      "non-creator added unfreezable, despite not being token owner"
    )

    // creator cannot add unfreezable via some hypothetical proxy method on trust contract
    await Util.assertError(
      async () => await trust.creatorAddReceiver(signers[3].address),
      "TypeError: trust.creatorAddReceiver is not a function",
      "creator added unfreezable via trust proxy method"
    )
  })

  it('should correctly calculate duration of pool, denominated in blocks from the block that seed funds are claimed', async function () {
    this.timeout(0)

    const signers = await ethers.getSigners()

    const [rightsManager, crpFactory, bFactory] = await Util.balancerDeploy()

    const reserve = (await Util.basicDeploy('ReserveToken', {})) as ReserveToken

    const prestigeFactory = await ethers.getContractFactory(
      'Prestige'
    )
    const prestige = await prestigeFactory.deploy() as Prestige
    const minimumStatus = Status.NIL

    const trustFactory = await ethers.getContractFactory(
      'Trust',
      {
        libraries: {
          'RightsManager': rightsManager.address
        }
      }
    )

    const tokenName = 'Token'
    const tokenSymbol = 'TKN'

    const reserveInit = ethers.BigNumber.from('2000' + Util.eighteenZeros)
    const redeemInit = ethers.BigNumber.from('2000' + Util.eighteenZeros)
    const totalTokenSupply = ethers.BigNumber.from('2000' + Util.eighteenZeros)
    const initialValuation = ethers.BigNumber.from('20000' + Util.eighteenZeros)
    const minCreatorRaise = ethers.BigNumber.from('100' + Util.eighteenZeros)
    const seeder = signers[1].address // seeder is not creator/owner
    const seederFee = ethers.BigNumber.from('100' + Util.eighteenZeros)
    const seederUnits = 0;
    const unseedDelay = 0;

    const successLevel = redeemInit.add(minCreatorRaise).add(seederFee).add(reserveInit)

    const raiseDuration = 10

    const trust = await trustFactory.deploy(
      {
        creator: signers[0].address,
        minCreatorRaise: minCreatorRaise,
        seeder,
        seederFee,
        seederUnits,
        unseedDelay,
        raiseDuration,
      },
      {
        name: tokenName,
        symbol: tokenSymbol,
        prestige: prestige.address,
        minimumStatus,
        totalSupply: totalTokenSupply,
      },
      {
        crpFactory: crpFactory.address,
        balancerFactory: bFactory.address,
        reserve: reserve.address,
        reserveInit,
        initialValuation,
        finalValuation: successLevel,
      },
      redeemInit,
    )

    await trust.deployed()

    // seeder needs some cash, give some (0.5 billion USD) to seeder
    await reserve.transfer(seeder, (await reserve.balanceOf(signers[0].address)).div(2))

    const reserveSeeder = new ethers.Contract(reserve.address, reserve.interface, signers[1])
    await reserveSeeder.transfer(await trust.pool(), reserveInit)

    const blockBeforeRaiseSetup = await ethers.provider.getBlockNumber()
    const expectedUnblockBlock = blockBeforeRaiseSetup + raiseDuration;
    let blockCount = 0;

    await trust.startRaise({ gasLimit: 100000000 })

    const blockAfterRaiseSetup = await ethers.provider.getBlockNumber()
    const blocksDuringRaiseSetup = blockAfterRaiseSetup - blockBeforeRaiseSetup

    blockCount += blocksDuringRaiseSetup; // 1

    // move some blocks around
    while ((await ethers.provider.getBlockNumber()) !== expectedUnblockBlock) {
      await reserve.transfer(signers[2].address, 1)
      blockCount++
    }

    assert(raiseDuration === blockCount, `wrong raise duration, expected ${raiseDuration} got ${blockCount}`)
  })

  it('should not initialize without seeder', async function () {
    this.timeout(0)

    const signers = await ethers.getSigners()

    const [rightsManager, crpFactory, bFactory] = await Util.balancerDeploy()

    const reserve = (await Util.basicDeploy('ReserveToken', {})) as ReserveToken

    const prestigeFactory = await ethers.getContractFactory(
      'Prestige'
    )
    const prestige = await prestigeFactory.deploy() as Prestige
    const minimumStatus = Status.NIL

    const trustFactory = await ethers.getContractFactory(
      'Trust',
      {
        libraries: {
          'RightsManager': rightsManager.address
        }
      }
    )

    const tokenName = 'Token'
    const tokenSymbol = 'TKN'

    const reserveInit = ethers.BigNumber.from('2000' + Util.eighteenZeros)
    const redeemInit = ethers.BigNumber.from('2000' + Util.eighteenZeros)
    const totalTokenSupply = ethers.BigNumber.from('2000' + Util.eighteenZeros)
    const initialValuation = ethers.BigNumber.from('20000' + Util.eighteenZeros)
    const minCreatorRaise = ethers.BigNumber.from('100' + Util.eighteenZeros)
    const seeder = signers[1].address // seeder is not creator/owner
    const seederFee = ethers.BigNumber.from('100' + Util.eighteenZeros)
    const seederUnits = 0;
    const unseedDelay = 0;

    const successLevel = redeemInit.add(minCreatorRaise).add(seederFee).add(reserveInit)

    const raiseDuration = 10

    const trustPromise = trustFactory.deploy(
      {
        creator: signers[0].address,
        minCreatorRaise: minCreatorRaise,
        seederFee,
        seederUnits,
        unseedDelay,
        raiseDuration,
      },
      {
        name: tokenName,
        symbol: tokenSymbol,
        prestige: prestige.address,
        minimumStatus,
        totalSupply: totalTokenSupply,
      },
      {
        crpFactory: crpFactory.address,
        balancerFactory: bFactory.address,
        reserve: reserve.address,
        reserveInit,
        initialValuation,
        finalValuation: successLevel,
      },
      redeemInit,
    )

    await Util.assertError(async () => await trustPromise, 'Error: invalid ENS name', 'initialized without seeder')
  })

  it('should transfer correct value to all stakeholders after successful raise', async function () {
    this.timeout(0)

    const signers = await ethers.getSigners()
    const hodler1 = signers[2]
    const hodler2 = signers[3]

    const [rightsManager, crpFactory, bFactory] = await Util.balancerDeploy()

    const reserve = (await Util.basicDeploy('ReserveToken', {})) as ReserveToken

    const prestigeFactory = await ethers.getContractFactory(
      'Prestige'
    )
    const prestige = await prestigeFactory.deploy() as Prestige
    const minimumStatus = Status.NIL

    const trustFactory = await ethers.getContractFactory(
      'Trust',
      {
        libraries: {
          'RightsManager': rightsManager.address
        }
      }
    )

    const tokenName = 'Token'
    const tokenSymbol = 'TKN'

    const reserveInit = ethers.BigNumber.from('2000' + Util.eighteenZeros)
    const redeemInit = ethers.BigNumber.from('2000' + Util.eighteenZeros)
    const totalTokenSupply = ethers.BigNumber.from('2000' + Util.eighteenZeros)
    const initialValuation = ethers.BigNumber.from('20000' + Util.eighteenZeros)
    const minCreatorRaise = ethers.BigNumber.from('100' + Util.eighteenZeros)
    const creator = signers[0].address
    const seeder = signers[1].address // seeder is not creator/owner
    const seederFee = ethers.BigNumber.from('100' + Util.eighteenZeros)
    const seederUnits = 0;
    const unseedDelay = 0;

    const successLevel = redeemInit.add(minCreatorRaise).add(seederFee).add(reserveInit)

    const raiseDuration = 50

    const trust = await trustFactory.deploy(
      {
        creator,
        minCreatorRaise: minCreatorRaise,
        seeder,
        seederFee,
        seederUnits,
        unseedDelay,
        raiseDuration,
      },
      {
        name: tokenName,
        symbol: tokenSymbol,
        prestige: prestige.address,
        minimumStatus,
        totalSupply: totalTokenSupply,
      },
      {
        crpFactory: crpFactory.address,
        balancerFactory: bFactory.address,
        reserve: reserve.address,
        reserveInit,
        initialValuation,
        finalValuation: successLevel,
      },
      redeemInit,
    )

    await trust.deployed()

    // seeder needs some cash, give enough to seeder
    await reserve.transfer(seeder, reserveInit)
    const seederStartingReserveBalance = await reserve.balanceOf(seeder)

    assert(seederStartingReserveBalance.eq(reserveInit), "wrong starting balance for seeder")

    const reserveSeeder = new ethers.Contract(reserve.address, reserve.interface, signers[1])

    // seeder must transfer before pool init
    await reserveSeeder.transfer(await trust.pool(), reserveInit)

    // give holders some reserve
    const spend1 = ethers.BigNumber.from('300' + Util.eighteenZeros)
    const spend2 = ethers.BigNumber.from('300' + Util.eighteenZeros)
    await reserve.transfer(hodler1.address, spend1.mul(10))
    await reserve.transfer(hodler2.address, spend2)

    await trust.startRaise({ gasLimit: 100000000 })

    const startBlock = await ethers.provider.getBlockNumber()

    const creatorStartingReserveBalance = await reserve.balanceOf(creator)

    // BEGIN: users hit the minimum raise

    const token = new ethers.Contract(await trust.token(), redeemableTokenJson.abi, signers[0])

    const trustPool = new ethers.Contract(
      (await trust.pool()),
      poolJson.abi,
      signers[0]
    )

    const bPool1 = new ethers.Contract(
      (await trustPool.pool()),
      bPoolJson.abi,
      hodler1
    )
    const reserve1 = new ethers.Contract(
      reserve.address,
      reserveJson.abi,
      hodler1
    )

    const crp1 = new ethers.Contract(
      (await trustPool.crp()),
      crpJson.abi,
      hodler1
    )

    let i = 0;
    while (i < 10) {
      await crp1.pokeWeights() // user pokes weights to get best deal for the current block
      await reserve1.approve(bPool1.address, spend1) // approves pool swap amount
      await bPool1.swapExactAmountIn(
        reserve.address,
        spend1,
        (await trust.token()),
        ethers.BigNumber.from('1'), // minimum out, otherwise revert
        ethers.BigNumber.from('1000000' + Util.eighteenZeros) // max price, otherwise revert
      )

      // ? do we need to check whether swap amounts are correct?

      i++
    }

    const hodler1TokenBalance = await token.balanceOf(hodler1.address)

    // hodler 1 transferred all reserve to token contract
    assert((await reserve.balanceOf(hodler1.address)).eq(0), "balancer pool not swapping correct spend1 amount in")

    const crp2 = new ethers.Contract(
      (await trustPool.crp()),
      crpJson.abi,
      hodler2
    )
    await crp2.pokeWeights()

    const bPool2 = new ethers.Contract(
      (await trustPool.pool()),
      bPoolJson.abi,
      hodler2
    )
    const reserve2 = new ethers.Contract(
      reserve.address,
      reserveJson.abi,
      hodler2
    )
    await reserve2.approve(
      bPool2.address,
      spend2
    )

    await bPool2.swapExactAmountIn(
      reserve.address,
      spend2,
      (await trust.token()),
      ethers.BigNumber.from('1'),
      ethers.BigNumber.from('1000000' + Util.eighteenZeros)
    )

    const hodler2TokenBalance = await token.balanceOf(hodler2.address)

    // hodler 2 transferred all reserve to token contract
    assert((await reserve.balanceOf(hodler2.address)).eq(0), "balancer pool not swapping correct spend2 amount in")

    // END: users hit the minimum raise

    let countTransfersToTriggerUnblock = 0;
    // create a few blocks by sending some tokens around
    while ((await ethers.provider.getBlockNumber()) < (startBlock + raiseDuration - 1)) {
      await reserve.transfer(signers[9].address, 1)
      countTransfersToTriggerUnblock++
    }

    const pool = new ethers.Contract(trust.pool(), poolJson.abi, signers[0])
    const bPool = new ethers.Contract((await pool.pool()), bPoolJson.abi, signers[0])

    const balancerPoolReserveBalance = await reserve.balanceOf(await bPool.address)

    assert(!balancerPoolReserveBalance.eq(0), `got zero reserve balance for pool/trust ${await bPool.address}`)

    const seederReserveBalanceBeforeEndRaise = await reserve.balanceOf(seeder)

    const finalBalance = await reserve.balanceOf(bPool.address)
    const tokenPay = redeemInit

    await trust.endRaise()

    const poolDust = await reserve.balanceOf(bPool.address)
    const seederPay = reserveInit.add(seederFee).sub(poolDust)

    const creatorEndingReserveBalance = await reserve.balanceOf(creator)

    // Creator has correct final balance

    // creatorPay = finalBalance - (seederPay + tokenPay)
    assert(
      creatorEndingReserveBalance
        .eq(
          creatorStartingReserveBalance
            .add(finalBalance)
            .sub(seederPay.add(tokenPay))
            .sub(countTransfersToTriggerUnblock) // creator loses some reserve when moving blocks
        ),
      `wrong reserve balance for creator after raise ended.
      start ${creatorStartingReserveBalance}
      end ${creatorEndingReserveBalance}
      finalBalance ${finalBalance}
      seederPay ${seederPay}
      tokenPay ${tokenPay}
      poolDust ${poolDust}
      countTransfers ${countTransfersToTriggerUnblock}
      `
    )

    // creator has no tokens
    assert((await token.balanceOf(creator)).eq(0), "creator wrongly given tokens")

    // Seeder has correct final balance

    // on successful raise, seeder gets reserve init + seeder fee
    const seederEndExpected = seederReserveBalanceBeforeEndRaise.add(reserveInit).add(seederFee).sub(poolDust)
    const seederEndActual = await reserve.balanceOf(seeder)

    assert(
      (seederEndActual).eq(seederEndExpected),
      `wrong reserve amount transferred to seeder after successful raise ended.
      Actual ${seederEndActual}
      Expected ${seederEndExpected}
      Difference ${seederEndActual.sub(seederEndExpected)}`
    )

    assert((await token.balanceOf(seeder)).eq(0), "seeder wrongly given tokens")

    // Token holders have correct final balance of reserve and tokens

    // correct reserve
    assert((await reserve.balanceOf(hodler1.address)).eq(0), "hodler 1 wrongly given reserve when raise ended")
    assert((await reserve.balanceOf(hodler2.address)).eq(0), "hodler 2 wrongly given reserve when raise ended")

    const hodler1EndingTokenBalance = await token.balanceOf(hodler1.address)
    const hodler2EndingTokenBalance = await token.balanceOf(hodler2.address)

    // Should remain unchanged from amounts during pool phase
    const hodler1ExpectedEndingTokenBalance = hodler1TokenBalance
    const hodler2ExpectedEndingTokenBalance = hodler2TokenBalance

    // correct tokens
    assert(hodler1EndingTokenBalance.eq(hodler1ExpectedEndingTokenBalance), "wrong final token balance for hodler 1")
    assert(hodler2EndingTokenBalance.eq(hodler2ExpectedEndingTokenBalance), "wrong final token balance for hodler 2")

    assert(
      (await token.totalSupply())
        .eq(hodler1EndingTokenBalance
          .add(hodler2EndingTokenBalance)
          .add(await token.balanceOf(bPool.address))), // token dust
      `wrong total token supply after successful raise
      initial supply      ${totalTokenSupply}
      total supply        ${await token.totalSupply()}
      balanceOf Address0  ${await token.balanceOf(ethers.constants.AddressZero)}
      balanceOf token     ${await token.balanceOf(token.address)}
      balanceOf pool      ${await token.balanceOf(pool.address)}
      balanceOf bPool     ${await token.balanceOf(bPool.address)}
      balanceOf trust     ${await token.balanceOf(trust.address)}
      balanceOf creator   ${await token.balanceOf(creator)}
      balanceOf seeder    ${await token.balanceOf(seeder)}
      balanceOf hodler 1  ${hodler1EndingTokenBalance}
      balanceOf hodler 2  ${hodler2EndingTokenBalance}
      `
    )

    // token supply is burned correctly on redemption

    const token1 = new ethers.Contract(await trust.token(), redeemableTokenJson.abi, signers[2])
    const token2 = new ethers.Contract(await trust.token(), redeemableTokenJson.abi, signers[3])

    // redeem all
    await token1.redeem(hodler1EndingTokenBalance)

    assert(
      (await token.totalSupply())
        .eq(hodler2EndingTokenBalance
          .add(await token.balanceOf(bPool.address))), // token dust
      `wrong total token supply after hodler 1 redemption
      initial supply      ${totalTokenSupply}
      total supply        ${await token.totalSupply()}
      balanceOf Address0  ${await token.balanceOf(ethers.constants.AddressZero)}
      balanceOf token     ${await token.balanceOf(token.address)}
      balanceOf pool      ${await token.balanceOf(pool.address)}
      balanceOf bPool     ${await token.balanceOf(bPool.address)}
      balanceOf trust     ${await token.balanceOf(trust.address)}
      balanceOf creator   ${await token.balanceOf(creator)}
      balanceOf seeder    ${await token.balanceOf(seeder)}
      balanceOf hodler 1  ${await token.balanceOf(hodler1.address)}
      balanceOf hodler 2  ${await token.balanceOf(hodler2.address)}
      `
    )

    const smallTokenAmount = ethers.BigNumber.from('1' + Util.eighteenZeros)

    // redeem almost all tokens
    await token2.redeem(hodler2EndingTokenBalance.sub(smallTokenAmount))

    assert(
      (await token.totalSupply())
        .eq(smallTokenAmount
          .add(await token.balanceOf(bPool.address))), // token dust
      `wrong total token supply after hodler 2 redemption
      initial supply      ${totalTokenSupply}
      total supply        ${await token.totalSupply()}
      balanceOf Address0  ${await token.balanceOf(ethers.constants.AddressZero)}
      balanceOf token     ${await token.balanceOf(token.address)}
      balanceOf pool      ${await token.balanceOf(pool.address)}
      balanceOf bPool     ${await token.balanceOf(bPool.address)}
      balanceOf trust     ${await token.balanceOf(trust.address)}
      balanceOf creator   ${await token.balanceOf(creator)}
      balanceOf seeder    ${await token.balanceOf(seeder)}
      balanceOf hodler 1  ${await token.balanceOf(hodler1.address)}
      balanceOf hodler 2  ${await token.balanceOf(hodler2.address)}
      `
    )
  })

  it('should transfer correct value to all stakeholders after failed raise', async function () {
    this.timeout(0)

    const signers = await ethers.getSigners()
    const hodler1 = signers[2]
    const hodler2 = signers[3]

    const [rightsManager, crpFactory, bFactory] = await Util.balancerDeploy()

    const reserve = (await Util.basicDeploy('ReserveToken', {})) as ReserveToken

    const prestigeFactory = await ethers.getContractFactory(
      'Prestige'
    )
    const prestige = await prestigeFactory.deploy() as Prestige
    const minimumStatus = Status.NIL

    const trustFactory = await ethers.getContractFactory(
      'Trust',
      {
        libraries: {
          'RightsManager': rightsManager.address
        }
      }
    )

    const tokenName = 'Token'
    const tokenSymbol = 'TKN'

    const reserveInit = ethers.BigNumber.from('2000' + Util.eighteenZeros)
    const redeemInit = ethers.BigNumber.from('2000' + Util.eighteenZeros)
    const totalTokenSupply = ethers.BigNumber.from('2000' + Util.eighteenZeros)
    const initialValuation = ethers.BigNumber.from('20000' + Util.eighteenZeros)
    const minCreatorRaise = ethers.BigNumber.from('10000' + Util.eighteenZeros)
    const creator = signers[0].address
    const seeder = signers[1].address // seeder is not creator/owner
    const seederFee = ethers.BigNumber.from('100' + Util.eighteenZeros)
    const seederUnits = 0;
    const unseedDelay = 0;

    const successLevel = redeemInit.add(minCreatorRaise).add(seederFee).add(reserveInit)

    const raiseDuration = 50

    const trust = await trustFactory.deploy(
      {
        creator,
        minCreatorRaise: minCreatorRaise,
        seeder,
        seederFee,
        seederUnits,
        unseedDelay,
        raiseDuration,
      },
      {
        name: tokenName,
        symbol: tokenSymbol,
        prestige: prestige.address,
        minimumStatus,
        totalSupply: totalTokenSupply,
      },
      {
        crpFactory: crpFactory.address,
        balancerFactory: bFactory.address,
        reserve: reserve.address,
        reserveInit,
        initialValuation,
        finalValuation: successLevel,
      },
      redeemInit,
    )

    await trust.deployed()

    // seeder needs some cash, give enough to seeder
    await reserve.transfer(seeder, reserveInit)
    const seederStartingReserveBalance = await reserve.balanceOf(seeder)

    const reserveSeeder = new ethers.Contract(reserve.address, reserve.interface, signers[1])

    // seeder must transfer before pool init
    await reserveSeeder.transfer(await trust.pool(), reserveInit)

    // give holders some reserve (not enough for successful raise)
    const spend1 = ethers.BigNumber.from("300" + Util.eighteenZeros)
    const spend2 = ethers.BigNumber.from("300" + Util.eighteenZeros)
    await reserve.transfer(hodler1.address, spend1.mul(10))
    await reserve.transfer(hodler2.address, spend2)

    await trust.startRaise({ gasLimit: 100000000 })

    const startBlock = await ethers.provider.getBlockNumber()

    const creatorStartingReserveBalance = await reserve.balanceOf(creator)

    // BEGIN: users FAIL to hit the minimum raise

    const token = new ethers.Contract(await trust.token(), redeemableTokenJson.abi, signers[0])

    const trustPool = new ethers.Contract(
      (await trust.pool()),
      poolJson.abi,
      signers[0]
    )

    const bPool1 = new ethers.Contract(
      (await trustPool.pool()),
      bPoolJson.abi,
      hodler1
    )
    const reserve1 = new ethers.Contract(
      reserve.address,
      reserveJson.abi,
      hodler1
    )

    const crp1 = new ethers.Contract(
      (await trustPool.crp()),
      crpJson.abi,
      hodler1
    )

    let i = 0;
    while (i < 10) {
      await crp1.pokeWeights() // user pokes weights to get best deal for the current block
      await reserve1.approve(bPool1.address, spend1) // approves pool swap amount
      await bPool1.swapExactAmountIn(
        reserve.address,
        spend1,
        (await trust.token()),
        ethers.BigNumber.from('1'), // minimum out, otherwise revert
        ethers.BigNumber.from('1000000' + Util.eighteenZeros) // max price, otherwise revert
      )
      i++
    }

    const hodler1TokenBalance = await token.balanceOf(hodler1.address)

    // hodler 1 transferred all reserve to token contract
    assert((await reserve.balanceOf(hodler1.address)).eq(0), "balancer pool not swapping correct spend1 amount in")

    const crp2 = new ethers.Contract(
      (await trustPool.crp()),
      crpJson.abi,
      hodler2
    )
    await crp2.pokeWeights()

    const bPool2 = new ethers.Contract(
      (await trustPool.pool()),
      bPoolJson.abi,
      hodler2
    )
    const reserve2 = new ethers.Contract(
      reserve.address,
      reserveJson.abi,
      hodler2
    )
    await reserve2.approve(
      bPool2.address,
      spend2
    )

    await bPool2.swapExactAmountIn(
      reserve.address,
      spend2,
      (await trust.token()),
      ethers.BigNumber.from('1'),
      ethers.BigNumber.from('1000000' + Util.eighteenZeros)
    )

    const hodler2TokenBalance = await token.balanceOf(hodler2.address)

    // hodler 2 transferred all reserve to token contract
    assert((await reserve.balanceOf(hodler2.address)).eq(0), "balancer pool not swapping correct spend2 amount in")

    // END: users hit the minimum raise

    let countTransfersToTriggerUnblock = 0;
    // create a few blocks by sending some tokens around
    while ((await ethers.provider.getBlockNumber()) < (startBlock + raiseDuration - 1)) {
      await reserve.transfer(signers[9].address, 1)
      countTransfersToTriggerUnblock++
    }

    const pool = new ethers.Contract(trust.pool(), poolJson.abi, signers[0])
    const bPool = new ethers.Contract((await pool.pool()), bPoolJson.abi, signers[0])

    const finalBalance = await reserve.balanceOf(await bPool.address)

    // raise should fail
    assert(finalBalance.lt(successLevel), `raise was successful
    final ${finalBalance}
    success ${successLevel}`)

    assert(!finalBalance.eq(0), `got zero final balance ${await bPool.address}`)

    await trust.endRaise()

    const creatorEndingReserveBalance = await reserve.balanceOf(creator)

    // Creator has correct final balance

    // on failed raise, creator gets nothing
    assert(creatorEndingReserveBalance.eq(creatorStartingReserveBalance.sub(countTransfersToTriggerUnblock)),
      `creator balance changed after failed raise
      ending balance ${creatorEndingReserveBalance}
      starting balance ${creatorStartingReserveBalance}
      countTransfers ${countTransfersToTriggerUnblock}
      expectedBalance ${creatorStartingReserveBalance.sub(countTransfersToTriggerUnblock)}
    `)

    // Seeder has correct final balance

    // on failed raise, seeder gets reserveInit or final balance back, depending on whatever is smaller
    // in this case, reserve init is smaller
    assert(reserveInit.lt(finalBalance), "reserve init wasn't smaller than final balance")

    const poolDust = await reserve.balanceOf(bPool.address)
    const seederEndExpected = seederStartingReserveBalance.sub(poolDust)
    const seederEndActual = await reserve.balanceOf(seeder)

    assert(
      seederEndActual.eq(seederEndExpected),
      `wrong reserve amount transferred to seeder after failed raise ended ${seederEndActual} ${seederEndExpected}`
    )

    // Token holders have correct final balance of reserve and tokens

    // correct reserve
    assert((await reserve.balanceOf(hodler1.address)).eq(0), "hodler 1 wrongly given reserve when raise ended")
    assert((await reserve.balanceOf(hodler2.address)).eq(0), "hodler 2 wrongly given reserve when raise ended")

    const hodler1EndingTokenBalance = await token.balanceOf(hodler1.address)
    const hodler2EndingTokenBalance = await token.balanceOf(hodler2.address)

    // Should remain unchanged from amounts during pool phase
    const hodler1ExpectedEndingTokenBalance = hodler1TokenBalance
    const hodler2ExpectedEndingTokenBalance = hodler2TokenBalance

    // correct tokens
    assert(hodler1EndingTokenBalance.eq(hodler1ExpectedEndingTokenBalance), "wrong final token balance for hodler 1")
    assert(hodler2EndingTokenBalance.eq(hodler2ExpectedEndingTokenBalance), "wrong final token balance for hodler 2")

    // Token contract holds correct reserve balance
    const expectedRemainderReserveBalance = finalBalance.sub(reserveInit)
    const remainderReserveBalance = await reserve.balanceOf(token.address)

    assert(
      remainderReserveBalance.eq(expectedRemainderReserveBalance),
      `token contract did not receive remainder ${expectedRemainderReserveBalance} ${remainderReserveBalance}`
    )

    assert(
      (await token.totalSupply())
        .eq(hodler1EndingTokenBalance
          .add(hodler2EndingTokenBalance)
          .add(await token.balanceOf(bPool.address))), // token dust
      `wrong total token supply after failed raise
      initial supply      ${totalTokenSupply}
      total supply        ${await token.totalSupply()}
      balanceOf Address0  ${await token.balanceOf(ethers.constants.AddressZero)}
      balanceOf token     ${await token.balanceOf(token.address)}
      balanceOf pool      ${await token.balanceOf(pool.address)}
      balanceOf bPool     ${await token.balanceOf(bPool.address)}
      balanceOf trust     ${await token.balanceOf(trust.address)}
      balanceOf creator   ${await token.balanceOf(creator)}
      balanceOf seeder    ${await token.balanceOf(seeder)}
      balanceOf hodler 1  ${hodler1EndingTokenBalance}
      balanceOf hodler 2  ${hodler2EndingTokenBalance}
      `
    )

    // token supply is burned correctly on redemption

    const token1 = new ethers.Contract(await trust.token(), redeemableTokenJson.abi, signers[2])
    const token2 = new ethers.Contract(await trust.token(), redeemableTokenJson.abi, signers[3])

    // redeem all
    await token1.redeem(hodler1EndingTokenBalance)

    assert(
      (await token.totalSupply())
        .eq(hodler2EndingTokenBalance
          .add(await token.balanceOf(bPool.address))), // token dust
      `wrong total token supply after hodler 1 redemption
      initial supply      ${totalTokenSupply}
      total supply        ${await token.totalSupply()}
      balanceOf Address0  ${await token.balanceOf(ethers.constants.AddressZero)}
      balanceOf token     ${await token.balanceOf(token.address)}
      balanceOf pool      ${await token.balanceOf(pool.address)}
      balanceOf bPool     ${await token.balanceOf(bPool.address)}
      balanceOf trust     ${await token.balanceOf(trust.address)}
      balanceOf creator   ${await token.balanceOf(creator)}
      balanceOf seeder    ${await token.balanceOf(seeder)}
      balanceOf hodler 1  ${await token.balanceOf(hodler1.address)}
      balanceOf hodler 2  ${await token.balanceOf(hodler2.address)}
      `
    )

    const smallTokenAmount = ethers.BigNumber.from('1' + Util.eighteenZeros)

    // redeem almost all tokens
    await token2.redeem(hodler2EndingTokenBalance.sub(smallTokenAmount))

    assert(
      (await token.totalSupply())
        .eq(smallTokenAmount
          .add(await token.balanceOf(bPool.address))), // token dust
      `wrong total token supply after hodler 2 redemption
      initial supply      ${totalTokenSupply}
      total supply        ${await token.totalSupply()}
      balanceOf Address0  ${await token.balanceOf(ethers.constants.AddressZero)}
      balanceOf token     ${await token.balanceOf(token.address)}
      balanceOf pool      ${await token.balanceOf(pool.address)}
      balanceOf bPool     ${await token.balanceOf(bPool.address)}
      balanceOf trust     ${await token.balanceOf(trust.address)}
      balanceOf creator   ${await token.balanceOf(creator)}
      balanceOf seeder    ${await token.balanceOf(seeder)}
      balanceOf hodler 1  ${await token.balanceOf(hodler1.address)}
      balanceOf hodler 2  ${await token.balanceOf(hodler2.address)}
      `
    )
  })

  it('should move all seeder funds to the pool', async function () {
    this.timeout(0)

    const signers = await ethers.getSigners()

    const [rightsManager, crpFactory, bFactory] = await Util.balancerDeploy()

    const reserve = (await Util.basicDeploy('ReserveToken', {})) as ReserveToken

    const prestigeFactory = await ethers.getContractFactory(
      'Prestige'
    )
    const prestige = await prestigeFactory.deploy() as Prestige
    const minimumStatus = Status.NIL

    const trustFactory = await ethers.getContractFactory(
      'Trust',
      {
        libraries: {
          'RightsManager': rightsManager.address
        }
      }
    )

    const tokenName = 'Token'
    const tokenSymbol = 'TKN'

    const reserveInit = ethers.BigNumber.from('2000' + Util.eighteenZeros)
    const redeemInit = ethers.BigNumber.from('2000' + Util.eighteenZeros)
    const totalTokenSupply = ethers.BigNumber.from('2000' + Util.eighteenZeros)
    const initialValuation = ethers.BigNumber.from('20000' + Util.eighteenZeros)
    const minCreatorRaise = ethers.BigNumber.from('100' + Util.eighteenZeros)
    const seeder = signers[1].address // seeder is not creator/owner
    const seederFee = ethers.BigNumber.from('100' + Util.eighteenZeros)
    const seederUnits = 0;
    const unseedDelay = 0;

    const successLevel = redeemInit.add(minCreatorRaise).add(seederFee).add(reserveInit)

    const raiseDuration = 10

    const trust = await trustFactory.deploy(
      {
        creator: signers[0].address,
        minCreatorRaise: minCreatorRaise,
        seeder,
        seederFee,
        seederUnits,
        unseedDelay,
        raiseDuration,
      },
      {
        name: tokenName,
        symbol: tokenSymbol,
        prestige: prestige.address,
        minimumStatus,
        totalSupply: totalTokenSupply,
      },
      {
        crpFactory: crpFactory.address,
        balancerFactory: bFactory.address,
        reserve: reserve.address,
        reserveInit,
        initialValuation,
        finalValuation: successLevel,
      },
      redeemInit,
    )

    await trust.deployed()

    // seeder needs some cash, give everything (1 billion USD) to seeder
    await reserve.transfer(seeder, await reserve.balanceOf(signers[0].address))

    const reserveSeeder = new ethers.Contract(reserve.address, reserve.interface, signers[1])

    const seederReserveBeforeStart = await reserve.balanceOf(seeder)

    await Util.assertError(async () =>
      await trust.startRaise({ gasLimit: 100000000 }),
      "revert ERC20: transfer amount exceeds balance",
      "initiated raise before seeder transferred reserve token"
    )

    // seeder must transfer before pool init
    await reserveSeeder.transfer(await trust.pool(), reserveInit)

    await trust.startRaise({ gasLimit: 100000000 })

    const seederReserveAfterStart = await reserve.balanceOf(seeder)

    assert(
      seederReserveBeforeStart.sub(seederReserveAfterStart).eq(reserveInit),
      `wrong reserve amount moved to pool ${seederReserveBeforeStart} ${seederReserveAfterStart}`
    )
  })

  it('should create a token and immediately send all supply to the pool', async function () {
    this.timeout(0)

    const signers = await ethers.getSigners()

    const [rightsManager, crpFactory, bFactory] = await Util.balancerDeploy()

    const reserve = (await Util.basicDeploy('ReserveToken', {})) as ReserveToken

    const prestigeFactory = await ethers.getContractFactory(
      'Prestige'
    )
    const prestige = await prestigeFactory.deploy() as Prestige
    const minimumStatus = Status.NIL

    const trustFactory = await ethers.getContractFactory(
      'Trust',
      {
        libraries: {
          'RightsManager': rightsManager.address
        }
      }
    )

    const tokenName = 'Token'
    const tokenSymbol = 'TKN'

    const reserveInit = ethers.BigNumber.from('2000' + Util.eighteenZeros)
    const redeemInit = ethers.BigNumber.from('2000' + Util.eighteenZeros)
    const totalTokenSupply = ethers.BigNumber.from('2000' + Util.eighteenZeros)
    const initialValuation = ethers.BigNumber.from('20000' + Util.eighteenZeros)
    const minCreatorRaise = ethers.BigNumber.from('100' + Util.eighteenZeros)
    const seeder = signers[1].address // seeder is not creator/owner
    const seederFee = ethers.BigNumber.from('100' + Util.eighteenZeros)
    const seederUnits = 0;
    const unseedDelay = 0;

    const successLevel = redeemInit.add(minCreatorRaise).add(seederFee).add(reserveInit)

    const raiseDuration = 10

    const trust = await trustFactory.deploy(
      {
        creator: signers[0].address,
        minCreatorRaise: minCreatorRaise,
        seeder,
        seederFee,
        seederUnits,
        unseedDelay,
        raiseDuration,
      },
      {
        name: tokenName,
        symbol: tokenSymbol,
        prestige: prestige.address,
        minimumStatus,
        totalSupply: totalTokenSupply,
      },
      {
        crpFactory: crpFactory.address,
        balancerFactory: bFactory.address,
        reserve: reserve.address,
        reserveInit,
        initialValuation,
        finalValuation: successLevel,
      },
      redeemInit,
    )

    await trust.deployed()

    const redeemableERC20 = new ethers.Contract(await trust.token(), redeemableTokenJson.abi, signers[0])

    assert((await redeemableERC20.balanceOf(trust.address)).eq(0))
    assert((await redeemableERC20.balanceOf(await trust.pool())).eq(totalTokenSupply))
  })

  it('should enforce final valuation greater than fundraise success', async function () {
    this.timeout(0)

    const signers = await ethers.getSigners()

    const [rightsManager, crpFactory, bFactory] = await Util.balancerDeploy()

    const reserve = (await Util.basicDeploy('ReserveToken', {})) as ReserveToken

    const prestigeFactory = await ethers.getContractFactory(
      'Prestige'
    )
    const prestige = await prestigeFactory.deploy() as Prestige
    const minimumStatus = Status.NIL

    const trustFactory = await ethers.getContractFactory(
      'Trust',
      {
        libraries: {
          'RightsManager': rightsManager.address
        }
      }
    )

    const tokenName = 'Token'
    const tokenSymbol = 'TKN'

    const reserveInit = ethers.BigNumber.from('2000' + Util.eighteenZeros)
    const redeemInit = ethers.BigNumber.from('2000' + Util.eighteenZeros)
    const totalTokenSupply = ethers.BigNumber.from('2000' + Util.eighteenZeros)
    const initialValuation = ethers.BigNumber.from('20000' + Util.eighteenZeros)
    const minCreatorRaise = ethers.BigNumber.from('100' + Util.eighteenZeros)
    const seeder = signers[1].address // seeder is not creator/owner
    const seederFee = ethers.BigNumber.from('100' + Util.eighteenZeros)
    const seederUnits = 0;
    const unseedDelay = 0;

    const successLevel = redeemInit.add(minCreatorRaise).add(seederFee).add(reserveInit)

    const raiseDuration = 10

    await Util.assertError(
      async () => await trustFactory.deploy(
        {
          creator: signers[0].address,
          minCreatorRaise: minCreatorRaise,
          seeder,
          seederFee,
          seederUnits,
          unseedDelay,
          raiseDuration,
        },
        {
          name: tokenName,
          symbol: tokenSymbol,
          prestige: prestige.address,
          minimumStatus,
          totalSupply: totalTokenSupply,
        },
        {
          crpFactory: crpFactory.address,
          balancerFactory: bFactory.address,
          reserve: reserve.address,
          reserveInit,
          initialValuation,
          finalValuation: successLevel.sub(1),
        },
        redeemInit,
      ),
      "revert ERR_MIN_FINAL_VALUATION",
      "did not enforce restriction that final valuation larger than success level"
    )
  })

  it('should enforce minted tokens to be greater than liquidity', async function () {
    this.timeout(0)

    const signers = await ethers.getSigners()

    const [rightsManager, crpFactory, bFactory] = await Util.balancerDeploy()

    const reserve = (await Util.basicDeploy('ReserveToken', {})) as ReserveToken

    const prestigeFactory = await ethers.getContractFactory(
      'Prestige'
    )
    const prestige = await prestigeFactory.deploy() as Prestige
    const minimumStatus = Status.NIL

    const trustFactory = await ethers.getContractFactory(
      'Trust',
      {
        libraries: {
          'RightsManager': rightsManager.address
        }
      }
    )

    const tokenName = 'Token'
    const tokenSymbol = 'TKN'

    const reserveInit = ethers.BigNumber.from('2000' + Util.eighteenZeros)
    const redeemInit = ethers.BigNumber.from('2000' + Util.eighteenZeros)
    const totalTokenSupply = ethers.BigNumber.from('2000' + Util.eighteenZeros)
    const initialValuation = ethers.BigNumber.from('20000' + Util.eighteenZeros)
    const minCreatorRaise = ethers.BigNumber.from('100' + Util.eighteenZeros)
    const seeder = signers[1].address // seeder is not creator/owner
    const seederFee = ethers.BigNumber.from('100' + Util.eighteenZeros)
    const seederUnits = 0;
    const unseedDelay = 0;

    const raiseDuration = 10

    await Util.assertError(
      async () => await trustFactory.deploy(
        {
          creator: signers[0].address,
          minCreatorRaise: minCreatorRaise,
          seeder,
          seederFee,
          seederUnits,
          unseedDelay,
          raiseDuration,
        },
        {
          name: tokenName,
          symbol: tokenSymbol,
          prestige: prestige.address,
          minimumStatus,
          totalSupply: totalTokenSupply,
        },
        {
          crpFactory: crpFactory.address,
          balancerFactory: bFactory.address,
          reserve: reserve.address,
          reserveInit: totalTokenSupply.add(1),
          initialValuation,
          finalValuation: redeemInit.add(minCreatorRaise).add(seederFee).add(reserveInit),
        },
        redeemInit,
      ),
      "revert ERR_MIN_TOKEN_SUPPLY",
      "did not enforce restriction that minted tokens be greater than liquidity"
    )
  })

  it('should enforce initial valuation to be higher than final valuation', async function () {
    this.timeout(0)

    const signers = await ethers.getSigners()

    const [rightsManager, crpFactory, bFactory] = await Util.balancerDeploy()

    const reserve = (await Util.basicDeploy('ReserveToken', {})) as ReserveToken

    const prestigeFactory = await ethers.getContractFactory(
      'Prestige'
    )
    const prestige = await prestigeFactory.deploy() as Prestige
    const minimumStatus = Status.NIL

    const trustFactory = await ethers.getContractFactory(
      'Trust',
      {
        libraries: {
          'RightsManager': rightsManager.address
        }
      }
    )

    const tokenName = 'Token'
    const tokenSymbol = 'TKN'

    const reserveInit = ethers.BigNumber.from('2000' + Util.eighteenZeros)
    const redeemInit = ethers.BigNumber.from('2000' + Util.eighteenZeros)
    const totalTokenSupply = ethers.BigNumber.from('2000' + Util.eighteenZeros)
    const initialValuation = ethers.BigNumber.from('20000' + Util.eighteenZeros)
    const minCreatorRaise = ethers.BigNumber.from('100' + Util.eighteenZeros)
    const seeder = signers[1].address // seeder is not creator/owner
    const seederFee = ethers.BigNumber.from('100' + Util.eighteenZeros)
    const seederUnits = 0;
    const unseedDelay = 0;

    const raiseDuration = 10

    await Util.assertError(
      async () => await trustFactory.deploy(
        {
          creator: signers[0].address,
          minCreatorRaise: minCreatorRaise,
          seeder,
          seederFee,
          seederUnits,
          unseedDelay,
          raiseDuration,
        },
        {
          name: tokenName,
          symbol: tokenSymbol,
          prestige: prestige.address,
          minimumStatus,
          totalSupply: totalTokenSupply,
        },
        {
          crpFactory: crpFactory.address,
          balancerFactory: bFactory.address,
          reserve: reserve.address,
          reserveInit,
          initialValuation,
          // finalValuation: redeemInit.add(minCreatorRaise).add(seederFee),
          finalValuation: initialValuation.add(1),
        },
        redeemInit,
      ),
      "revert ERR_MIN_INITIAL_VALUTION",
      "did not enforce valuation difference restriction (example 1)"
    )

    await Util.assertError(
      async () => await trustFactory.deploy(
        {
          creator: signers[0].address,
          minCreatorRaise: minCreatorRaise,
          seeder,
          seederFee,
          seederUnits,
          unseedDelay,
          raiseDuration,
        },
        {
          name: tokenName,
          symbol: tokenSymbol,
          prestige: prestige.address,
          minimumStatus,
          totalSupply: totalTokenSupply,
        },
        {
          crpFactory: crpFactory.address,
          balancerFactory: bFactory.address,
          reserve: reserve.address,
          reserveInit,
          initialValuation: redeemInit.add(minCreatorRaise).add(seederFee).add(reserveInit).sub(1),
          finalValuation: redeemInit.add(minCreatorRaise).add(seederFee).add(reserveInit),
        },
        redeemInit,
      ),
      "revert ERR_MIN_INITIAL_VALUTION",
      "did not enforce valuation difference restriction (example 2)"
    )
  })

  it('should be able to exit trust if creator does not end raise', async function () {
    this.timeout(0)

    const signers = await ethers.getSigners()

    const [rightsManager, crpFactory, bFactory] = await Util.balancerDeploy()

    const reserve = (await Util.basicDeploy('ReserveToken', {})) as ReserveToken

    const prestigeFactory = await ethers.getContractFactory(
      'Prestige'
    )
    const prestige = await prestigeFactory.deploy() as Prestige
    const minimumStatus = Status.NIL

    const trustFactory = await ethers.getContractFactory(
      'Trust',
      {
        libraries: {
          'RightsManager': rightsManager.address
        }
      }
    )

    const tokenName = 'Token'
    const tokenSymbol = 'TKN'

    const reserveInit = ethers.BigNumber.from('2000' + Util.eighteenZeros)
    const redeemInit = ethers.BigNumber.from('2000' + Util.eighteenZeros)
    const totalTokenSupply = ethers.BigNumber.from('2000' + Util.eighteenZeros)
    const initialValuation = ethers.BigNumber.from('20000' + Util.eighteenZeros)
    const minCreatorRaise = ethers.BigNumber.from('100' + Util.eighteenZeros)
    const seeder = signers[1].address // seeder is not creator/owner
    const seederFee = ethers.BigNumber.from('100' + Util.eighteenZeros)
    const seederUnits = 0
    const unseedDelay = 0

    const raiseDuration = 10

    const trust = await trustFactory.deploy(
      {
        creator: signers[0].address,
        minCreatorRaise: minCreatorRaise,
        seeder,
        seederFee,
        seederUnits,
        unseedDelay,
        raiseDuration,
      },
      {
        name: tokenName,
        symbol: tokenSymbol,
        prestige: prestige.address,
        minimumStatus,
        totalSupply: totalTokenSupply,
      },
      {
        crpFactory: crpFactory.address,
        balancerFactory: bFactory.address,
        reserve: reserve.address,
        reserveInit,
        initialValuation,
        finalValuation: redeemInit.add(minCreatorRaise).add(seederFee).add(reserveInit),
      },
      redeemInit,
    )

    await trust.deployed()

    // seeder needs some cash, give everything (1 billion USD) to seeder
    await reserve.transfer(signers[1].address, await reserve.balanceOf(signers[0].address))

    const reserveSeeder = new ethers.Contract(reserve.address, reserve.interface, signers[1])
    await reserveSeeder.transfer(await trust.pool(), reserveInit)

    await trust.startRaise({
      gasLimit: 100000000
    })

    const startBlock = await ethers.provider.getBlockNumber()

    const trust2 = new ethers.Contract(trust.address, trust.interface, signers[2])
    // some other signer triggers trust to exit before unblock, should fail
    await Util.assertError(
      async () => await trust2.endRaise(),
      "revert ERR_ONLY_UNBLOCKED",
      "trust exited before unblock"
    )

    // create a few blocks by sending some tokens around
    while ((await ethers.provider.getBlockNumber()) < (startBlock + raiseDuration - 1)) {
      await reserveSeeder.transfer(signers[1].address, 1)
    }

    // some other signer triggers trust to exit after unblock, should succeed
    await trust2.endRaise()

    // trust should no longer hold any reserve
    assert(
      (await reserve.balanceOf(trust.address)).eq(0),
      "trust still holds non-zero reserve balance"
    )
  })

  it('should NOT refund successful raise', async function () {
    this.timeout(0)

    const signers = await ethers.getSigners()

    const [rightsManager, crpFactory, bFactory] = await Util.balancerDeploy()

    const reserve = (await Util.basicDeploy('ReserveToken', {})) as ReserveToken

    const prestigeFactory = await ethers.getContractFactory(
      'Prestige'
    )
    const prestige = await prestigeFactory.deploy() as Prestige
    const minimumStatus = Status.NIL

    const trustFactory = await ethers.getContractFactory(
      'Trust',
      {
        libraries: {
          'RightsManager': rightsManager.address
        }
      }
    )

    const tokenName = 'Token'
    const tokenSymbol = 'TKN'

    const reserveInit = ethers.BigNumber.from('2000' + Util.eighteenZeros)
    const redeemInit = ethers.BigNumber.from('2000' + Util.eighteenZeros)
    const totalTokenSupply = ethers.BigNumber.from('2000' + Util.eighteenZeros)
    const initialValuation = ethers.BigNumber.from('20000' + Util.eighteenZeros)
    const minCreatorRaise = ethers.BigNumber.from('100' + Util.eighteenZeros)
    // @todo not a very interesting test
    const seeder = signers[0].address
    const seederFee = ethers.BigNumber.from('100' + Util.eighteenZeros)
    const seederUnits = 0
    const unseedDelay = 0

    const raiseDuration = 50

    const trust = await trustFactory.deploy(
      {
        creator: signers[0].address,
        minCreatorRaise: minCreatorRaise,
        seeder,
        seederFee,
        seederUnits,
        unseedDelay,
        raiseDuration,
      },
      {
        name: tokenName,
        symbol: tokenSymbol,
        prestige: prestige.address,
        minimumStatus,
        totalSupply: totalTokenSupply,
      },
      {
        crpFactory: crpFactory.address,
        balancerFactory: bFactory.address,
        reserve: reserve.address,
        reserveInit,
        initialValuation,
        finalValuation: redeemInit.add(minCreatorRaise).add(seederFee).add(reserveInit),
      },
      redeemInit,
    )

    await trust.deployed()

    await reserve.transfer(await trust.pool(), reserveInit)

    await trust.startRaise({
      gasLimit: 100000000
    })
    const startBlock = await ethers.provider.getBlockNumber()

    // users hit the minimum raise
    const spend1 = ethers.BigNumber.from('300' + Util.eighteenZeros)
    const spend2 = ethers.BigNumber.from('300' + Util.eighteenZeros)
    await reserve.transfer(signers[1].address, spend1.mul(10))
    await reserve.transfer(signers[2].address, spend2)

    const trustPool = new ethers.Contract(
      (await trust.pool()),
      poolJson.abi,
      signers[0]
    )

    const bPool1 = new ethers.Contract(
      (await trustPool.pool()),
      bPoolJson.abi,
      signers[1]
    )
    const reserve1 = new ethers.Contract(
      reserve.address,
      reserveJson.abi,
      signers[1]
    )

    const crp1 = new ethers.Contract(
      (await trustPool.crp()),
      crpJson.abi,
      signers[1]
    )

    let i = 0;
    while (i < 10) {
      await crp1.pokeWeights()
      await reserve1.approve(bPool1.address, spend1)
      await bPool1.swapExactAmountIn(
        reserve.address,
        spend1,
        (await trust.token()),
        ethers.BigNumber.from('1'),
        ethers.BigNumber.from('1000000' + Util.eighteenZeros)
      )
      i++
    }

    const crp2 = new ethers.Contract(
      (await trustPool.crp()),
      crpJson.abi,
      signers[2]
    )
    await crp2.pokeWeights()

    const bPool2 = new ethers.Contract(
      (await trustPool.pool()),
      bPoolJson.abi,
      signers[2]
    )
    const reserve2 = new ethers.Contract(
      reserve.address,
      reserveJson.abi,
      signers[2]
    )
    await reserve2.approve(
      bPool2.address,
      spend2
    )

    await bPool2.swapExactAmountIn(
      reserve.address,
      spend2,
      (await trust.token()),
      ethers.BigNumber.from('1'),
      ethers.BigNumber.from('1000000' + Util.eighteenZeros)
    )

    while ((await ethers.provider.getBlockNumber()) < (startBlock + raiseDuration - 1)) {
      await reserve.transfer(signers[1].address, 1)
    }

    const ownerBefore = await reserve.balanceOf(signers[0].address)
    await trust.endRaise()
    const ownerAfter = await reserve.balanceOf(signers[0].address)
    const ownerDiff = ownerAfter.sub(ownerBefore)
    const expectedOwnerDiff = ethers.BigNumber.from('3300000000000000000000')

    assert(
      expectedOwnerDiff.eq(ownerDiff),
      `wrong owner diff ${expectedOwnerDiff} ${ownerDiff}`
    )

    const token1 = new ethers.Contract(
      (await trust.token()),
      redeemableTokenJson.abi,
      signers[1]
    )
    await token1.redeem(await token1.balanceOf(signers[1].address))
    const reserveBalance1 = await reserve.balanceOf(signers[1].address)
    const expectedBalance1 = '1829852176962663371131'
    assert(
      ethers.BigNumber.from(expectedBalance1).eq(
        reserveBalance1
      ),
      `wrong balance 1 after redemption: ${reserveBalance1} ${expectedBalance1}`
    )

    const token2 = new ethers.Contract(
      (await trust.token()),
      redeemableTokenJson.abi,
      signers[2]
    )
    await token2.redeem(await token2.balanceOf(signers[2].address))
    const reserveBalance2 = await reserve.balanceOf(signers[2].address)
    const expectedBalance2 = '170145904008325395437'
    assert(
      ethers.BigNumber.from(expectedBalance2).eq(
        reserveBalance2
      ),
      `wrong balance 2 after redemption: ${reserveBalance2} ${expectedBalance2}`
    )
  })

  it("should refund users", async function () {
    this.timeout(0)

    const signers = await ethers.getSigners()

    const [rightsManager, crpFactory, bFactory] = await Util.balancerDeploy()

    const reserve = (await Util.basicDeploy('ReserveToken', {})) as ReserveToken

    const prestigeFactory = await ethers.getContractFactory(
      'Prestige'
    )
    const prestige = await prestigeFactory.deploy() as Prestige
    const minimumStatus = Status.NIL

    const trustFactory = await ethers.getContractFactory(
      'Trust',
      {
        libraries: {
          'RightsManager': rightsManager.address
        }
      }
    )

    const tokenName = 'Token'
    const tokenSymbol = 'TKN'

    const reserveInit = ethers.BigNumber.from('100000' + Util.eighteenZeros)
    const redeemInit = ethers.BigNumber.from('100000' + Util.eighteenZeros)
    const totalTokenSupply = ethers.BigNumber.from('100000' + Util.eighteenZeros)
    const initialValuation = ethers.BigNumber.from('1000000' + Util.eighteenZeros)
    const minCreatorRaise = ethers.BigNumber.from('100000' + Util.eighteenZeros)
    const seeder = signers[0].address
    const seederFee = ethers.BigNumber.from('100' + Util.eighteenZeros)
    const seederUnits = 0
    const unseedDelay = 0

    const raiseDuration = 15

    const trust = await trustFactory.deploy(
      {
        creator: signers[0].address,
        minCreatorRaise,
        seeder,
        seederFee,
        seederUnits,
        unseedDelay,
        raiseDuration,
      },
      {
        name: tokenName,
        symbol: tokenSymbol,
        prestige: prestige.address,
        minimumStatus,
        totalSupply: totalTokenSupply,
      },
      {
        crpFactory: crpFactory.address,
        balancerFactory: bFactory.address,
        reserve: reserve.address,
        reserveInit,
        initialValuation,
        finalValuation: redeemInit.add(minCreatorRaise).add(seederFee).add(reserveInit),
      },
      redeemInit,
    )

    await trust.deployed()

    await reserve.transfer(await trust.pool(), reserveInit)

    await trust.startRaise({
      gasLimit: 100000000
    })
    const startBlock = await ethers.provider.getBlockNumber()

    // have a few signers buy some tokens
    await reserve.transfer(signers[1].address, ethers.BigNumber.from('1000' + Util.eighteenZeros))
    await reserve.transfer(signers[2].address, ethers.BigNumber.from('2000' + Util.eighteenZeros))

    const trustPool = new ethers.Contract(
      (await trust.pool()),
      poolJson.abi,
      signers[0]
    )

    const bPool1 = new ethers.Contract(
      (await trustPool.pool()),
      bPoolJson.abi,
      signers[1]
    )
    const reserve1 = new ethers.Contract(
      reserve.address,
      reserveJson.abi,
      signers[1]
    )
    await reserve1.approve(bPool1.address, ethers.BigNumber.from('1000' + Util.eighteenZeros))

    await bPool1.swapExactAmountIn(
      reserve.address,
      ethers.BigNumber.from('1000' + Util.eighteenZeros),
      (await trust.token()),
      ethers.BigNumber.from('1'),
      ethers.BigNumber.from('1000000' + Util.eighteenZeros)
    )
    const crp2 = new ethers.Contract(
      (await trustPool.crp()),
      crpJson.abi,
      signers[2]
    )
    await crp2.pokeWeights()

    const bPool2 = new ethers.Contract(
      (await trustPool.pool()),
      bPoolJson.abi,
      signers[2]
    )
    const reserve2 = new ethers.Contract(
      reserve.address,
      reserveJson.abi,
      signers[2]
    )
    await reserve2.approve(
      bPool2.address,
      ethers.BigNumber.from('2000' + Util.eighteenZeros)
    )

    await bPool2.swapExactAmountIn(
      reserve.address,
      ethers.BigNumber.from('2000' + Util.eighteenZeros),
      (await trust.token()),
      ethers.BigNumber.from('1'),
      ethers.BigNumber.from('1000000' + Util.eighteenZeros)
    )

    // create a few blocks by sending some tokens around
    while ((await ethers.provider.getBlockNumber()) < (startBlock + raiseDuration - 1)) {
      await reserve.transfer(signers[1].address, 1)
    }

    await trust.endRaise()

    const token1 = new ethers.Contract(
      (await trust.token()),
      redeemableTokenJson.abi,
      signers[1]
    )
    await token1.redeem(await token1.balanceOf(signers[1].address))
    const reserveBalance1 = await reserve.balanceOf(signers[1].address)
    const expectedBalance1 = '841320926251152929581'
    assert(
      ethers.BigNumber.from(expectedBalance1).eq(
        reserveBalance1
      ),
      `wrong balance 1 after redemption: ${reserveBalance1} ${expectedBalance1}`
    )

    const token2 = new ethers.Contract(
      (await trust.token()),
      redeemableTokenJson.abi,
      signers[2]
    )
    await token2.redeem(await token1.balanceOf(signers[2].address))
    const reserveBalance2 = await reserve.balanceOf(signers[2].address)
    const expectedBalance2 = '2158594779527790295800'
    assert(
      ethers.BigNumber.from(expectedBalance2).eq(
        reserveBalance2
      ),
      `wrong balance 2 after redemption: ${reserveBalance2} ${expectedBalance2}`
    )
  })

  it("should create tokens", async function () {
    this.timeout(0)

    const signers = await ethers.getSigners()

    const [rightsManager, crpFactory, bFactory] = await Util.balancerDeploy()

    const reserve = (await Util.basicDeploy('ReserveToken', {})) as ReserveToken

    const prestigeFactory = await ethers.getContractFactory(
      'Prestige',
    )
    const prestige = await prestigeFactory.deploy() as Prestige
    const minimumStatus = Status.NIL

    const trustFactory = await ethers.getContractFactory(
      'Trust',
      {
        libraries: {
          'RightsManager': rightsManager.address
        }
      }
    )

    const tokenName = 'Token'
    const tokenSymbol = 'TKN'

    const reserveInit = ethers.BigNumber.from('100000' + Util.eighteenZeros)
    const redeemInit = ethers.BigNumber.from('100000' + Util.eighteenZeros)
    const totalTokenSupply = ethers.BigNumber.from('100000' + Util.eighteenZeros)
    const initialValuation = ethers.BigNumber.from('1000000' + Util.eighteenZeros)
    const minCreatorRaise = ethers.BigNumber.from('0')
    const seeder = signers[0].address
    const seederFee = ethers.BigNumber.from('0')
    const seederUnits = 0
    const unseedDelay = 0

    const raiseDuration = 10

    const trust = await trustFactory.deploy(
      {
        creator: signers[0].address,
        minCreatorRaise,
        seeder,
        seederFee,
        seederUnits,
        unseedDelay,
        raiseDuration,
      },
      {
        name: tokenName,
        symbol: tokenSymbol,
        prestige: prestige.address,
        minimumStatus,
        totalSupply: totalTokenSupply,
      },
      {
        crpFactory: crpFactory.address,
        balancerFactory: bFactory.address,
        reserve: reserve.address,
        reserveInit,
        initialValuation,
        finalValuation: redeemInit.add(minCreatorRaise).add(seederFee).add(reserveInit),
      },
      redeemInit,
    )

    await trust.deployed()

    await reserve.transfer(await trust.pool(), reserveInit)

    await trust.startRaise({
      gasLimit: 100000000
    })
    const startBlock = await ethers.provider.getBlockNumber()

    // create a few blocks by sending some tokens around
    while ((await ethers.provider.getBlockNumber()) < (startBlock + raiseDuration - 1)) {
      await reserve.transfer(signers[1].address, 1)
    }

    await trust.endRaise()
  })
});<|MERGE_RESOLUTION|>--- conflicted
+++ resolved
@@ -50,7 +50,6 @@
 }
 
 describe("Trust", async function () {
-<<<<<<< HEAD
   it('should include correct values when calling getRaiseProgress', async () => {
     this.timeout(0)
 
@@ -263,10 +262,7 @@
     assert(raiseProgressSwap.poolTokenBalance.lt(totalTokenSupply))
   })
 
-  it('should be blocked if minimum raise hit exactly due to dust', async function () {
-=======
   it("should succeed if minimum raise hit exactly (i.e. dust left in pool doesn't cause issues)", async function () {
->>>>>>> 580a81d3
     this.timeout(0)
 
     const signers = await ethers.getSigners()
