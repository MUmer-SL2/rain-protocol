import * as Util from "../Util";
import chai from "chai";
import { ethers } from "hardhat";
import { concat } from "ethers/lib/utils";
import { bytify, callSize, op, arg, skip } from "../Util";
import type { Contract } from "ethers";

import type { CalculatorTest } from "../../typechain/CalculatorTest";

const { assert } = chai;

const enum Opcode {
  SKIP,
  VAL,
  DUP,
  ZIPMAP,
  DEBUG,
  BLOCK_NUMBER,
  BLOCK_TIMESTAMP,
  ADD,
  SUB,
  MUL,
  DIV,
  MOD,
  EXP,
  MIN,
  MAX,
}

describe("RainVM", async function () {
<<<<<<< HEAD
  it("should support source scripts with leading zeroes", async () => {
    this.timeout(0);

    const calculatorFactory = await ethers.getContractFactory("CalculatorTest");

    await Util.createEmptyBlock(5);

    const block0 = await ethers.provider.getBlockNumber();
    const constants = [block0];

    const vBlock = op(Opcode.VAL, 0);

    // prettier-ignore
    const source0 = concat([
      op(Opcode.SKIP, 0),
      op(Opcode.SKIP, 0),
      op(Opcode.SKIP, 0),
      op(Opcode.SKIP, 0),
      op(Opcode.SKIP, 0),
        vBlock,
        op(Opcode.BLOCK_NUMBER),
      op(Opcode.MIN, 2),
    ]);

    const calculator0 = (await calculatorFactory.deploy({
      sources: [source0],
      constants,
      argumentsLength: 0,
      stackLength: 10,
    })) as CalculatorTest & Contract;

    const state = await calculator0.runState();

    console.log({ state });

    const result0 = await calculator0.run();
    assert(result0.eq(block0), `expected block ${block0} got ${result0}`);
  });

  it("should support source scripts with trailing zeroes", async () => {
    this.timeout(0);

    const calculatorFactory = await ethers.getContractFactory("CalculatorTest");

    await Util.createEmptyBlock(5);

    const block0 = await ethers.provider.getBlockNumber();
    const constants = [block0];

    const vBlock = op(Opcode.VAL, 0);

    // prettier-ignore
    const source0 = concat([
        vBlock,
        op(Opcode.BLOCK_NUMBER),
      op(Opcode.MIN, 2),
      op(Opcode.SKIP, 0),
      op(Opcode.SKIP, 0),
      op(Opcode.SKIP, 0),
      op(Opcode.SKIP, 0),
      op(Opcode.SKIP, 0),
    ]);

    const calculator0 = (await calculatorFactory.deploy({
      sources: [source0],
      constants,
      argumentsLength: 0,
      stackLength: 10,
    })) as CalculatorTest & Contract;

    const state = await calculator0.runState();

    console.log({ state });

    const result0 = await calculator0.run();
    assert(result0.eq(block0), `expected block ${block0} got ${result0}`);
  });

  it("should return block.number and block.timestamp", async () => {
    this.timeout(0);

    const calculatorFactory = await ethers.getContractFactory("CalculatorTest");

    const constants = [];

    // prettier-ignore
    const source0 = concat([
      op(Opcode.BLOCK_NUMBER)
    ]);

    const calculator0 = (await calculatorFactory.deploy({
      sources: [source0],
      constants,
      argumentsLength: 0,
      stackLength: 1,
    })) as CalculatorTest & Contract;

    const block0 = await ethers.provider.getBlockNumber();
    const result0 = await calculator0.run();
    assert(result0.eq(block0), `expected block ${block0} got ${result0}`);

    // prettier-ignore
    const source1 = concat([
      op(Opcode.BLOCK_TIMESTAMP)
    ]);

    const calculator1 = (await calculatorFactory.deploy({
      sources: [source1],
      constants,
      argumentsLength: 0,
      stackLength: 1,
    })) as CalculatorTest & Contract;

    const timestamp1 = Date.now();
    const result1 = await calculator1.run();

    const roughTimestamp1 = ethers.BigNumber.from(`${timestamp1}`.slice(0, 4));
    const roughResult1 = ethers.BigNumber.from(`${result1}`.slice(0, 4));

    assert(
      roughResult1.eq(roughTimestamp1),
      `expected timestamp ${roughTimestamp1} got ${roughResult1}`
=======
  it("should return correct remainder when using modulo op on sequence of numbers", async () => {
    this.timeout(0);

    const constants = [7, 4, 2];
    const v7 = op(Opcode.VAL, 0);
    const v4 = op(Opcode.VAL, 1);
    const v2 = op(Opcode.VAL, 2);

    const sources = [
      concat([
        // (7 4 2 %)
        v7,
        v4, // -> r3
        v2, // -> r1
        op(Opcode.MOD, 3),
      ]),
    ];

    const calculatorFactory = await ethers.getContractFactory("CalculatorTest");
    const calculator = (await calculatorFactory.deploy({
      sources,
      constants,
      argumentsLength: 0,
      stackLength: 3,
    })) as CalculatorTest & Contract;

    const result = await calculator.run();
    const expected = 1;
    assert(
      result.eq(expected),
      `wrong solution to (7 4 2 %)
      expected  ${expected}
      got       ${result}`
    );
  });

  it("should return correct remainder when using modulo op (zero rem)", async () => {
    this.timeout(0);

    const constants = [9, 3];
    const v9 = op(Opcode.VAL, 0);
    const v3 = op(Opcode.VAL, 1);

    const sources = [
      concat([
        // (9 3 %)
        v9,
        v3,
        op(Opcode.MOD, 2),
      ]),
    ];

    const calculatorFactory = await ethers.getContractFactory("CalculatorTest");
    const calculator = (await calculatorFactory.deploy({
      sources,
      constants,
      argumentsLength: 0,
      stackLength: 3,
    })) as CalculatorTest & Contract;

    const result = await calculator.run();
    const expected = 0;
    assert(
      result.eq(expected),
      `wrong solution to (9 3 %)
      expected  ${expected}
      got       ${result}`
    );
  });

  it("should return correct remainder when using modulo op (non-zero rem)", async () => {
    this.timeout(0);

    const constants = [5, 2];
    const v5 = op(Opcode.VAL, 0);
    const v2 = op(Opcode.VAL, 1);

    const sources = [
      concat([
        // (5 2 %)
        v5,
        v2,
        op(Opcode.MOD, 2),
      ]),
    ];

    const calculatorFactory = await ethers.getContractFactory("CalculatorTest");
    const calculator = (await calculatorFactory.deploy({
      sources,
      constants,
      argumentsLength: 0,
      stackLength: 3,
    })) as CalculatorTest & Contract;

    const result = await calculator.run();
    const expected = 1;
    assert(
      result.eq(expected),
      `wrong solution to (5 2 %)
      expected  ${expected}
      got       ${result}`
    );
  });

  it("should perform exponentiation on a sequence of numbers", async () => {
    this.timeout(0);

    const constants = [2, 4, 3];
    const v2 = op(Opcode.VAL, 0);
    const v4 = op(Opcode.VAL, 1);
    const v3 = op(Opcode.VAL, 2);

    const sources = [
      concat([
        // (2 4 3 ^)
        v2,
        v4,
        v3,
        op(Opcode.EXP, 3),
      ]),
    ];

    const calculatorFactory = await ethers.getContractFactory("CalculatorTest");
    const calculator = (await calculatorFactory.deploy({
      sources,
      constants,
      argumentsLength: 0,
      stackLength: 3,
    })) as CalculatorTest & Contract;

    const result = await calculator.run();
    const expected = 4096;
    assert(
      result.eq(expected),
      `wrong solution to (2 4 3 ^)
      expected  ${expected}
      got       ${result}`
    );
  });

  it("should perform exponentiation correctly", async () => {
    this.timeout(0);

    const constants = [2, 4];
    const v2 = op(Opcode.VAL, 0);
    const v4 = op(Opcode.VAL, 1);

    const sources = [
      concat([
        // (2 4 ^)
        v2,
        v4,
        op(Opcode.EXP, 2),
      ]),
    ];

    const calculatorFactory = await ethers.getContractFactory("CalculatorTest");
    const calculator = (await calculatorFactory.deploy({
      sources,
      constants,
      argumentsLength: 0,
      stackLength: 3,
    })) as CalculatorTest & Contract;

    const result = await calculator.run();
    const expected = 16;
    assert(
      result.eq(expected),
      `wrong solution to (2 4 ^)
      expected  ${expected}
      got       ${result}`
>>>>>>> 10c9d1cf
    );
  });

  it("should skip (conditional skip: true)", async () => {
    this.timeout(0);

    const constants = [11, 22, 33, 44, 1];
    const v11 = op(Opcode.VAL, 0);
    const v22 = op(Opcode.VAL, 1);
    const v33 = op(Opcode.VAL, 2);
    const v44 = op(Opcode.VAL, 3);
    const v1 = op(Opcode.VAL, 4);

    const source = concat([
      // (max 33 44 1 skip 22 11)
      v44,
      v33,
      v1, // non-zero (true)
      op(Opcode.SKIP, skip(1, true)),
      v22,
      v11,
      op(Opcode.MAX, 2),
    ]);

    const calculatorFactory = await ethers.getContractFactory("CalculatorTest");
    const calculator = (await calculatorFactory.deploy({
      sources: [source],
      constants,
      argumentsLength: 0,
      stackLength: 6,
    })) as CalculatorTest & Contract;

    const state = await calculator.runState();
    console.log({ state });

    const result = await calculator.run();
    const expected = 33;
    assert(result.eq(expected), `wrong maximum ${expected} ${result}`);
  });

  it("should skip (conditional skip: false)", async () => {
    this.timeout(0);

    const constants = [11, 22, 33, 44, 0];
    const v11 = op(Opcode.VAL, 0);
    const v22 = op(Opcode.VAL, 1);
    const v33 = op(Opcode.VAL, 2);
    const v44 = op(Opcode.VAL, 3);
    const v0 = op(Opcode.VAL, 4);

    const source = concat([
      // (max 44 33 0 skip 22 11)
      v44,
      v33,
      v0, // zero (false)
      op(Opcode.SKIP, skip(1, true)),
      v22,
      v11,
      op(Opcode.MAX, 4),
    ]);

    const calculatorFactory = await ethers.getContractFactory("CalculatorTest");
    const calculator = (await calculatorFactory.deploy({
      sources: [source],
      constants,
      argumentsLength: 0,
      stackLength: 6,
    })) as CalculatorTest & Contract;

    const state = await calculator.runState();
    console.log({ state });

    const result = await calculator.run();
    const expected = 44;
    assert(result.eq(expected), `wrong maximum ${expected} ${result}`);
  });

  it("should skip backwards (conditional skip: true)", async () => {
    this.timeout(0);

    const constants = [1, 2];
    const v1 = op(Opcode.VAL, 0);
    const v2 = op(Opcode.VAL, 1);

    // Loop from 2 subtracting 1 until we hit 0 then stop looping.
    const source = concat([
      v2,
      v1,
      op(Opcode.SUB, 2),
      op(Opcode.DUP, 0),
      op(Opcode.SKIP, skip(-3, true)),
    ]);

    const calculatorFactory = await ethers.getContractFactory("CalculatorTest");
    const calculator = (await calculatorFactory.deploy({
      sources: [source],
      constants,
      argumentsLength: 0,
      stackLength: 6,
    })) as CalculatorTest & Contract;

    const state = await calculator.runState();
    console.log({ state });

    const result = await calculator.run();
    const expected = 0;
    assert(result.eq(expected), `wrong maximum ${expected} ${result}`);
  });

  it("should skip (unconditional skip)", async () => {
    this.timeout(0);

    const constants = [11, 22, 33, 44];
    const v11 = op(Opcode.VAL, 0);
    const v22 = op(Opcode.VAL, 1);
    const v33 = op(Opcode.VAL, 2);
    const v44 = op(Opcode.VAL, 3);

    const source = concat([
      // (max 44 33 skip 22 11)
      v44,
      v33,
      op(Opcode.SKIP, skip(1, false)),
      v22,
      v11,
      op(Opcode.MAX, 3),
    ]);

    const calculatorFactory = await ethers.getContractFactory("CalculatorTest");
    const calculator = (await calculatorFactory.deploy({
      sources: [source],
      constants,
      argumentsLength: 0,
      stackLength: 5,
    })) as CalculatorTest & Contract;

    const state = await calculator.runState();
    console.log({ state });

    const result = await calculator.run();
    const expected = 44;
    assert(result.eq(expected), `wrong maximum ${expected} ${result}`);
  });

  it("should return the maximum of a sequence of numbers", async () => {
    this.timeout(0);

    const constants = [33, 11, 22];
    const v33 = op(Opcode.VAL, 0);
    const v11 = op(Opcode.VAL, 1);
    const v22 = op(Opcode.VAL, 2);

    const source = concat([
      // (max 22 11 33)
      v22,
      v11,
      v33,
      op(Opcode.MAX, 3),
    ]);

    const calculatorFactory = await ethers.getContractFactory("CalculatorTest");
    const calculator = (await calculatorFactory.deploy({
      sources: [source],
      constants,
      argumentsLength: 0,
      stackLength: 3,
    })) as CalculatorTest & Contract;

    const result = await calculator.run();
    const expected = 33;
    assert(result.eq(expected), `wrong maximum ${expected} ${result}`);
  });

  it("should return the minimum of a sequence of numbers", async () => {
    this.timeout(0);

    const constants = [33, 11, 22];
    const v33 = op(Opcode.VAL, 0);
    const v11 = op(Opcode.VAL, 1);
    const v22 = op(Opcode.VAL, 2);

    const source = concat([
      // (min 22 11 33)
      v22,
      v11,
      v33,
      op(Opcode.MIN, 3),
    ]);

    const calculatorFactory = await ethers.getContractFactory("CalculatorTest");
    const calculator = (await calculatorFactory.deploy({
      sources: [source],
      constants,
      argumentsLength: 0,
      stackLength: 8,
    })) as CalculatorTest & Contract;

    const result = await calculator.run();
    const expected = 11;
    assert(result.eq(expected), `wrong minimum ${expected} ${result}`);
  });

  it("should run a basic program (return current block number)", async () => {
    this.timeout(0);

    const source = concat([op(Opcode.BLOCK_NUMBER)]);

    const calculatorFactory = await ethers.getContractFactory("CalculatorTest");
    const calculator = (await calculatorFactory.deploy({
      sources: [source],
      constants: [],
      argumentsLength: 0,
      stackLength: 1,
    })) as CalculatorTest & Contract;

    await Util.createEmptyBlock(3);

    const expected = await ethers.provider.getBlockNumber();
    const result = await calculator.run();
    assert(result.eq(expected), `wrong block number ${expected} ${result}`);
  });

  it("should handle a call which loops 4 times", async () => {
    this.timeout(0);

    // zero-based counting
    const fnSize = 1;
    const loopSize = 3;
    const valSize = 1;

    const valBytes = 32 / Math.pow(2, loopSize); // 32-bit unsigned integer

    const constants = [
      concat([
        bytify(1, valBytes),
        bytify(2, valBytes),
        bytify(3, valBytes),
        bytify(4, valBytes),
        bytify(5, valBytes),
        bytify(6, valBytes),
        bytify(7, valBytes),
        bytify(8, valBytes),
      ]),
      concat([
        bytify(10, valBytes),
        bytify(20, valBytes),
        bytify(30, valBytes),
        bytify(40, valBytes),
        bytify(50, valBytes),
        bytify(60, valBytes),
        bytify(70, valBytes),
        bytify(80, valBytes),
      ]),
    ];

    const sources = [
      concat([
        op(Opcode.VAL, 1), // val0
        op(Opcode.VAL, 0), // val1
        op(Opcode.ZIPMAP, callSize(fnSize, loopSize, valSize)),
      ]),
      concat([
        op(Opcode.VAL, arg(0)),
        op(Opcode.VAL, arg(1)),
        op(Opcode.MUL, 2),
        op(Opcode.VAL, arg(0)),
        op(Opcode.VAL, arg(1)),
        op(Opcode.ADD, 2),
      ]),
    ];

    const calculatorFactory = await ethers.getContractFactory("CalculatorTest");
    const calculator = (await calculatorFactory.deploy({
      sources,
      constants,
      argumentsLength: 2,
      stackLength: 32,
    })) as CalculatorTest & Contract;

    const resultState = await calculator.runState();

    const expectedStack = [
      640, 88, 490, 77, 360, 66, 250, 55, 160, 44, 90, 33, 40, 22, 10, 11, 0, 0,
      0, 0, 0, 0, 0, 0, 0, 0, 0, 0, 0, 0, 0, 0,
    ];

    // + 10 1 => 11
    // * 10 1 => 10
    // + 20 2 => 22
    // * 20 2 => 40
    // + 30 3 => 33
    // * 30 3 => 90
    // + 40 4 => 44
    // * 40 4 => 160
    // + 50 5 => 55
    // * 50 5 => 250
    // + 60 6 => 66
    // * 60 6 => 360
    // + 70 7 => 77
    // * 70 7 => 490
    // + 80 8 => 88
    // * 80 8 => 640

    for (let i = 0; i < parseInt(resultState.stackIndex.toString(), 10); i++) {
      const stackEl = resultState.stack[i];

      assert(
        stackEl.eq(expectedStack[i]),
        `wrong result of call
        index     ${i}
        expected  ${expectedStack[i]}
        got       ${stackEl}`
      );
    }
  });

  it("should handle a call which loops twice", async () => {
    this.timeout(0);

    // zero-based counting
    const fnSize = 1;
    const loopSize = 1;
    const valSize = 2;

    const valBytes = 32 / Math.pow(2, loopSize); // 128-bit unsigned

    const constants = [
      concat([bytify(3, valBytes), bytify(1, valBytes)]),
      concat([bytify(4, valBytes), bytify(2, valBytes)]),
      concat([bytify(5, valBytes), bytify(3, valBytes)]),
    ];

    const sources = [
      concat([
        op(Opcode.VAL, 2), // val0
        op(Opcode.VAL, 1), // val1
        op(Opcode.VAL, 0), // val2
        op(Opcode.ZIPMAP, callSize(fnSize, loopSize, valSize)),
      ]),
      concat([
        op(Opcode.VAL, arg(0)),
        op(Opcode.VAL, arg(1)),
        op(Opcode.VAL, arg(2)),
        op(Opcode.MUL, 3),
        op(Opcode.VAL, arg(0)),
        op(Opcode.VAL, arg(1)),
        op(Opcode.VAL, arg(2)),
        op(Opcode.ADD, 3),
      ]),
    ];

    const calculatorFactory = await ethers.getContractFactory("CalculatorTest");
    const calculator = (await calculatorFactory.deploy({
      sources,
      constants,
      argumentsLength: 3,
      stackLength: 16,
    })) as CalculatorTest & Contract;

    const resultState = await calculator.runState();

    const expectedMul1 = 6;
    const actualMul1 = resultState.stack[0];
    assert(
      actualMul1.eq(expectedMul1),
      `wrong result of call (* 1 2 3)
      expected  ${expectedMul1}
      got       ${actualMul1}`
    );

    const expectedAdd1 = 6;
    const actualAdd1 = resultState.stack[1];
    assert(
      actualAdd1.eq(expectedAdd1),
      `wrong result of call (+ 1 2 3)
      expected  ${expectedAdd1}
      got       ${actualAdd1}`
    );

    const expectedMul0 = 60;
    const actualMul0 = resultState.stack[2];
    assert(
      actualMul0.eq(expectedMul0),
      `wrong result of call (* 3 4 5)
      expected  ${expectedMul0}
      got       ${actualMul0}`
    );

    const expectedAdd0 = 12;
    const actualAdd0 = resultState.stack[3];
    assert(
      actualAdd0.eq(expectedAdd0),
      `wrong result of call (+ 3 4 5)
      expected  ${expectedAdd0}
      got       ${actualAdd0}`
    );
  });

  it("should handle a call op with maxed fnSize and valSize", async () => {
    this.timeout(0);

    const constants = [80, 70, 60, 50, 40, 30, 20, 10];

    // zero-based counting
    const fnSize = 1;
    const loopSize = 0;
    const valSize = 7;

    const sources = [
      concat([
        op(Opcode.VAL, 7), // val0
        op(Opcode.VAL, 6), // val1
        op(Opcode.VAL, 5), // val2
        op(Opcode.VAL, 4), // val3
        op(Opcode.VAL, 3), // val4
        op(Opcode.VAL, 2), // val5
        op(Opcode.VAL, 1), // val6
        op(Opcode.VAL, 0), // val7
        op(Opcode.ZIPMAP, callSize(fnSize, loopSize, valSize)),
      ]),
      concat([
        op(Opcode.VAL, arg(0)),
        op(Opcode.VAL, arg(1)),
        op(Opcode.VAL, arg(2)),
        op(Opcode.VAL, arg(3)),
        op(Opcode.VAL, arg(4)),
        op(Opcode.VAL, arg(5)),
        op(Opcode.VAL, arg(6)),
        op(Opcode.VAL, arg(7)),
        op(Opcode.VAL, arg(0)),
        op(Opcode.VAL, arg(1)),
        op(Opcode.VAL, arg(2)),
        op(Opcode.VAL, arg(3)),
        op(Opcode.VAL, arg(4)),
        op(Opcode.VAL, arg(5)),
        op(Opcode.VAL, arg(6)),
        op(Opcode.VAL, arg(7)),
        op(Opcode.VAL, arg(0)),
        op(Opcode.VAL, arg(1)),
        op(Opcode.VAL, arg(2)),
        op(Opcode.VAL, arg(3)),
        op(Opcode.VAL, arg(4)),
        op(Opcode.VAL, arg(5)),
        op(Opcode.VAL, arg(6)),
        op(Opcode.VAL, arg(7)),
        op(Opcode.VAL, arg(0)),
        op(Opcode.VAL, arg(1)),
        op(Opcode.VAL, arg(2)),
        op(Opcode.VAL, arg(3)),
        op(Opcode.VAL, arg(4)),
        op(Opcode.VAL, arg(5)),
        op(Opcode.VAL, arg(6)),
        op(Opcode.VAL, arg(7)),
        op(Opcode.ADD, 32), // max no. items
        op(Opcode.VAL, arg(0)),
        op(Opcode.VAL, arg(1)),
        op(Opcode.VAL, arg(2)),
        op(Opcode.VAL, arg(3)),
        op(Opcode.VAL, arg(4)),
        op(Opcode.VAL, arg(5)),
        op(Opcode.VAL, arg(6)),
        op(Opcode.VAL, arg(7)),
        op(Opcode.VAL, arg(0)),
        op(Opcode.VAL, arg(1)),
        op(Opcode.VAL, arg(2)),
        op(Opcode.VAL, arg(3)),
        op(Opcode.VAL, arg(4)),
        op(Opcode.VAL, arg(5)),
        op(Opcode.VAL, arg(6)),
        op(Opcode.VAL, arg(7)),
        op(Opcode.VAL, arg(0)),
        op(Opcode.VAL, arg(1)),
        op(Opcode.VAL, arg(2)),
        op(Opcode.VAL, arg(3)),
        op(Opcode.VAL, arg(4)),
        op(Opcode.VAL, arg(5)),
        op(Opcode.VAL, arg(6)),
        op(Opcode.VAL, arg(7)),
        op(Opcode.VAL, arg(0)),
        op(Opcode.VAL, arg(1)),
        op(Opcode.VAL, arg(2)),
        op(Opcode.VAL, arg(3)),
        op(Opcode.VAL, arg(4)),
        op(Opcode.VAL, arg(5)),
        op(Opcode.ADD, 30),
      ]),
    ];

    const calculatorFactory = await ethers.getContractFactory("CalculatorTest");
    const calculator = (await calculatorFactory.deploy({
      sources,
      constants,
      argumentsLength: 8,
      stackLength: 32,
    })) as CalculatorTest & Contract;

    const resultState = await calculator.runState();

    const expectedIndex = 2;
    const actualIndex = resultState.stackIndex;
    assert(
      actualIndex.eq(expectedIndex),
      `wrong index for call
      expected  ${expectedIndex}
      got       ${actualIndex}`
    );

    const expectedAdd1 = 1440;
    const actualAdd1 = resultState.stack[0];
    assert(
      actualAdd1.eq(expectedAdd1),
      `wrong result of call
      expected  ${expectedAdd1}
      got       ${actualAdd1}`
    );

    const expectedAdd0 = 1290;
    const actualAdd0 = resultState.stack[1];
    assert(
      actualAdd0.eq(expectedAdd0),
      `wrong result of call
      expected  ${expectedAdd0}
      got       ${actualAdd0}`
    );
  });

  it("should handle a call op which runs multiple functions (across multiple fn vals)", async () => {
    this.timeout(0);

    const constants = [3, 2, 1];
    const v3 = op(Opcode.VAL, 0);
    const v2 = op(Opcode.VAL, 1);
    const v1 = op(Opcode.VAL, 2);

    const a3 = op(Opcode.VAL, arg(0));
    const a2 = op(Opcode.VAL, arg(1));
    const a1 = op(Opcode.VAL, arg(2));

    // zero-based counting
    const fnSize = 1;
    const loopSize = 0;
    const valSize = 2;

    const sources = [
      concat([
        v3,
        v2,
        v1,
        op(Opcode.ZIPMAP, callSize(fnSize, loopSize, valSize)),
      ]),
      concat([
        // MUL
        a3,
        a2,
        a1,
        op(Opcode.MUL, 3),
        // ADD
        // 2 1, 3 2 1, 3 2 1, 3 2 1, 3 2 1 => 27
        a2,
        a1,
        a3,
        a2,
        a1,
        a3,
        a2,
        a1,
        a3,
        a2,
        a1,
        a3,
        a2,
        a1,
        op(Opcode.ADD, 14),
      ]),
    ];

    const calculatorFactory = await ethers.getContractFactory("CalculatorTest");
    const calculator = (await calculatorFactory.deploy({
      sources,
      constants,
      argumentsLength: 8,
      stackLength: 32,
    })) as CalculatorTest & Contract;

    const resultState = await calculator.runState();

    const expectedIndex = 2;
    const actualIndex = resultState.stackIndex;
    assert(
      actualIndex.eq(expectedIndex),
      `wrong index for call
      expected  ${expectedIndex}
      got       ${actualIndex}`
    );

    const expectedMul = 6;
    const actualMul = resultState.stack[0];
    assert(
      actualMul.eq(expectedMul),
      `wrong result of call
      expected  ${expectedMul}
      got       ${actualMul}`
    );

    const expectedAdd = 27;
    const actualAdd = resultState.stack[1];
    assert(
      actualAdd.eq(expectedAdd),
      `wrong result of call
      expected  ${expectedAdd}
      got       ${actualAdd}`
    );
  });

  it("should handle a call op which runs multiple functions (within single fn val)", async () => {
    this.timeout(0);

    const constants = [3, 4, 5];
    const v3 = op(Opcode.VAL, 0);
    const v4 = op(Opcode.VAL, 1);
    const v5 = op(Opcode.VAL, 2);

    const a3 = op(Opcode.VAL, arg(0));
    const a4 = op(Opcode.VAL, arg(1));
    const a5 = op(Opcode.VAL, arg(2));

    // zero-based counting
    const fnSize = 1;
    const loopSize = 0;
    const valSize = 2;

    const sources = [
      concat([
        v3,
        v4,
        v5,
        op(Opcode.ZIPMAP, callSize(fnSize, loopSize, valSize)),
      ]),
      concat([a3, a4, a5, op(Opcode.MUL, 3), a3, a4, a5, op(Opcode.ADD, 3)]),
    ];

    const calculatorFactory = await ethers.getContractFactory("CalculatorTest");
    const calculator = (await calculatorFactory.deploy({
      sources,
      constants,
      argumentsLength: 8,
      stackLength: 16,
    })) as CalculatorTest & Contract;

    const resultState = await calculator.runState();

    const expectedIndex = 2;
    const actualIndex = resultState.stackIndex;
    assert(
      actualIndex.eq(expectedIndex),
      `wrong index for call
      expected  ${expectedIndex}
      got       ${actualIndex}`
    );

    const expectedMul = 60;
    const actualMul = resultState.stack[0];
    assert(
      actualMul.eq(expectedMul),
      `wrong result of call (* 3 4 5)
      expected  ${expectedMul}
      got       ${actualMul}`
    );

    const expectedAdd = 12;
    const actualAdd = resultState.stack[1];
    assert(
      actualAdd.eq(expectedAdd),
      `wrong result of call (+ 3 4 5)
      expected  ${expectedAdd}
      got       ${actualAdd}`
    );
  });

  it("should handle a simple call op", async () => {
    this.timeout(0);

    const constants = [1, 2, 3];
    const v1 = op(Opcode.VAL, 0);
    const v2 = op(Opcode.VAL, 1);
    const v3 = op(Opcode.VAL, 2);

    const a1 = op(Opcode.VAL, arg(0));
    const a2 = op(Opcode.VAL, arg(1));
    const a3 = op(Opcode.VAL, arg(2));

    const fnSize = 1; // 1
    const loopSize = 0; // 1
    const valSize = 2; // 3

    const sources = [
      concat([
        v1,
        v2,
        v3,
        op(Opcode.ZIPMAP, callSize(fnSize, loopSize, valSize)),
      ]),
      concat([a1, a2, a3, op(Opcode.ADD, 3)]),
    ];

    const calculatorFactory = await ethers.getContractFactory("CalculatorTest");
    const calculator = (await calculatorFactory.deploy({
      sources,
      constants,
      argumentsLength: 8,
      stackLength: 8,
    })) as CalculatorTest & Contract;

    const result = await calculator.run();
    const expected = 6;
    assert(
      result.eq(expected),
      `wrong result of call
      expected  ${expected}
      got       ${result}`
    );
  });

  it("should perform a calculation using the block number as a value", async () => {
    this.timeout(0);

    const constants = [1, 2, 3, 4, 6];

    const one = op(Opcode.VAL, 0);
    const two = op(Opcode.VAL, 1);
    const three = op(Opcode.VAL, 2);
    const four = op(Opcode.VAL, 3);
    const six = op(Opcode.VAL, 4);

    const sources = [
      concat([
        // (* (+ 3 4 (- 2 1)) (/ 6 3) B)
        // B 6 3 /:2 3 4 2 1 -:2 +:3 *:3
        op(Opcode.BLOCK_NUMBER),
        six,
        three,
        op(Opcode.DIV, 2),
        three,
        four,
        two,
        one,
        op(Opcode.SUB, 2),
        op(Opcode.ADD, 3),
        op(Opcode.MUL, 3),
      ]),
    ];

    const calculatorFactory = await ethers.getContractFactory("CalculatorTest");
    const calculator = (await calculatorFactory.deploy({
      sources,
      constants,
      argumentsLength: 0,
      stackLength: 16,
    })) as CalculatorTest & Contract;

    const block0 = await ethers.provider.getBlockNumber();

    const result0 = await calculator.run();
    const expected0 = 16 * block0;
    assert(
      result0.eq(expected0),
      `wrong solution with block number of ${block0}
      expected  ${expected0}
      got       ${result0}`
    );

    await Util.createEmptyBlock();

    const result1 = await calculator.run();
    const expected1 = 16 * (block0 + 1);
    assert(
      result1.eq(expected1),
      `wrong solution with block number of ${block0 + 1}
      expected  ${expected1}
      got       ${result1}`
    );

    await Util.createEmptyBlock();

    const result2 = await calculator.run();
    const expected2 = 16 * (block0 + 2);
    assert(
      result2.eq(expected2),
      `wrong solution with block number of ${block0 + 2}
      expected  ${expected2}
      got       ${result2}`
    );
  });

  it("should calculate a mathematical expression (division, product, summation)", async () => {
    this.timeout(0);

    const constants = [2, 3];
    const v2 = op(Opcode.VAL, 0);
    const v3 = op(Opcode.VAL, 1);

    const sources = [
      concat([
        // (/ (* (+ 2 2 2) 3) 2 3)
        // (((2 2 2 +) 3 *) 2 3 /)
        v2,
        v2,
        v2,
        op(Opcode.ADD, 3),
        v3,
        op(Opcode.MUL, 2),
        v2,
        v3,
        op(Opcode.DIV, 3),
      ]),
    ];

    const calculatorFactory = await ethers.getContractFactory("CalculatorTest");
    const calculator = (await calculatorFactory.deploy({
      sources,
      constants,
      argumentsLength: 0,
      stackLength: 16,
    })) as CalculatorTest & Contract;

    const result = await calculator.run();
    const expected = 3;
    assert(
      result.eq(expected),
      `wrong solution to (/ (* (+ 2 2 2) 3) 2 3)
      expected  ${expected}
      got       ${result}`
    );
  });

  it("should return remainder of dividing an initial number by the product of a sequence of numbers", async () => {
    this.timeout(0);

    const constants = [3, 2, 13];
    const v3 = op(Opcode.VAL, 0);
    const v2 = op(Opcode.VAL, 1);
    const v13 = op(Opcode.VAL, 2);

    const sources = [
      concat([
        // (% 13 2 3)
        v13,
        v2,
        v3,
        op(Opcode.MOD, 3),
      ]),
    ];

    const calculatorFactory = await ethers.getContractFactory("CalculatorTest");
    const calculator = (await calculatorFactory.deploy({
      sources,
      constants,
      argumentsLength: 0,
      stackLength: 8,
    })) as CalculatorTest & Contract;

    const result = await calculator.run();
    const expected = 1;
    assert(
      result.eq(expected),
      `wrong remainder
      expected  ${expected}
      got       ${result}`
    );
  });

  it("should divide an initial number by the product of a sequence of numbers", async () => {
    this.timeout(0);

    const constants = [3, 2, 12];
    const v3 = op(Opcode.VAL, 0);
    const v2 = op(Opcode.VAL, 1);
    const v12 = op(Opcode.VAL, 2);

    const sources = [
      concat([
        // (/ 12 2 3)
        v12,
        v2,
        v3,
        op(Opcode.DIV, 3),
      ]),
    ];

    const calculatorFactory = await ethers.getContractFactory("CalculatorTest");
    const calculator = (await calculatorFactory.deploy({
      sources,
      constants,
      argumentsLength: 0,
      stackLength: 8,
    })) as CalculatorTest & Contract;

    const result = await calculator.run();
    const expected = 2;
    assert(
      result.eq(expected),
      `wrong division
      expected  ${expected}
      got       ${result}`
    );
  });

  it("should multiply a sequence of numbers together", async () => {
    this.timeout(0);

    const constants = [5, 4, 3];
    const v5 = op(Opcode.VAL, 0);
    const v4 = op(Opcode.VAL, 1);
    const v3 = op(Opcode.VAL, 2);

    const sources = [
      concat([
        // (* 3 4 5)
        v3,
        v4,
        v5,
        op(Opcode.MUL, 3),
      ]),
    ];

    const calculatorFactory = await ethers.getContractFactory("CalculatorTest");
    const calculator = (await calculatorFactory.deploy({
      sources,
      constants,
      argumentsLength: 0,
      stackLength: 8,
    })) as CalculatorTest & Contract;

    const result = await calculator.run();
    const expected = 60;
    assert(
      result.eq(expected),
      `wrong multiplication
      expected  ${expected}
      got       ${result}`
    );
  });

  it("should subtract a sequence of numbers from an initial number", async () => {
    this.timeout(0);

    const constants = [3, 2, 10];
    const v3 = op(Opcode.VAL, 0);
    const v2 = op(Opcode.VAL, 1);
    const v10 = op(Opcode.VAL, 2);

    const sources = [
      concat([
        // (- 10 2 3)
        v10,
        v2,
        v3,
        op(Opcode.SUB, 3),
      ]),
    ];

    const calculatorFactory = await ethers.getContractFactory("CalculatorTest");
    const calculator = (await calculatorFactory.deploy({
      sources,
      constants,
      argumentsLength: 0,
      stackLength: 4,
    })) as CalculatorTest & Contract;

    const result = await calculator.run();
    const expected = 5;
    assert(
      result.eq(expected),
      `wrong subtraction
      expected  ${expected}
      got       ${result}`
    );
  });

  it("should add a sequence of numbers together", async () => {
    this.timeout(0);

    const constants = [3, 2, 1];
    const v3 = op(Opcode.VAL, 0);
    const v2 = op(Opcode.VAL, 1);
    const v1 = op(Opcode.VAL, 2);

    const sources = [
      concat([
        // (+ 1 2 3)
        v1,
        v2,
        v3,
        op(Opcode.ADD, 3),
      ]),
    ];

    const calculatorFactory = await ethers.getContractFactory("CalculatorTest");
    const calculator = (await calculatorFactory.deploy({
      sources,
      constants,
      argumentsLength: 0,
      stackLength: 4,
    })) as CalculatorTest & Contract;

    const result = await calculator.run();
    const expected = 6;
    assert(result.eq(expected), `wrong summation ${expected} ${result}`);
  });
});<|MERGE_RESOLUTION|>--- conflicted
+++ resolved
@@ -28,7 +28,6 @@
 }
 
 describe("RainVM", async function () {
-<<<<<<< HEAD
   it("should support source scripts with leading zeroes", async () => {
     this.timeout(0);
 
@@ -151,7 +150,9 @@
     assert(
       roughResult1.eq(roughTimestamp1),
       `expected timestamp ${roughTimestamp1} got ${roughResult1}`
-=======
+    );
+  });
+
   it("should return correct remainder when using modulo op on sequence of numbers", async () => {
     this.timeout(0);
 
@@ -323,7 +324,6 @@
       `wrong solution to (2 4 ^)
       expected  ${expected}
       got       ${result}`
->>>>>>> 10c9d1cf
     );
   });
 
